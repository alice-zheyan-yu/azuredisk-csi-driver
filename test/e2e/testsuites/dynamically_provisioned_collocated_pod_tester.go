/*
Copyright 2020 The Kubernetes Authors.

Licensed under the Apache License, Version 2.0 (the "License");
you may not use this file except in compliance with the License.
You may obtain a copy of the License at

    http://www.apache.org/licenses/LICENSE-2.0

Unless required by applicable law or agreed to in writing, software
distributed under the License is distributed on an "AS IS" BASIS,
WITHOUT WARRANTIES OR CONDITIONS OF ANY KIND, either express or implied.
See the License for the specific language governing permissions and
limitations under the License.
*/

package testsuites

import (
	"sigs.k8s.io/azuredisk-csi-driver/test/e2e/driver"
	"sigs.k8s.io/azuredisk-csi-driver/test/resources"

	"github.com/onsi/ginkgo"
	v1 "k8s.io/api/core/v1"
	clientset "k8s.io/client-go/kubernetes"
)

// DynamicallyProvisionedCollocatedPodTest will provision required StorageClass(es), PVC(s) and Pod(s)
// Waiting for the PV provisioner to create a new PV
// Testing if multiple Pod(s) can write simultaneously
type DynamicallyProvisionedCollocatedPodTest struct {
	CSIDriver              driver.DynamicPVTestDriver
	Pods                   []resources.PodDetails
	ColocatePods           bool
	StorageClassParameters map[string]string
}

func (t *DynamicallyProvisionedCollocatedPodTest) Run(client clientset.Interface, namespace *v1.Namespace, schedulerName string) {
	nodeName := ""
	for _, pod := range t.Pods {
		tpod, cleanup := pod.SetupWithDynamicVolumes(client, namespace, t.CSIDriver, t.StorageClassParameters, schedulerName)
		if t.ColocatePods && nodeName != "" {
			tpod.Pod.Spec.NodeName = nodeName
		}
		// defer must be called here for resources not get removed before using them
		for i := range cleanup {
			defer cleanup[i]()
		}

		ginkgo.By("deploying the pod")
		tpod.Create()
		defer tpod.Cleanup()

		ginkgo.By("checking that the pod is running")
		tpod.WaitForRunningLong()
<<<<<<< HEAD
		nodeName = tpod.Pod.Spec.NodeName
=======
		nodeName = tpod.pod.Spec.NodeName
>>>>>>> d0b8ec9d
	}
}<|MERGE_RESOLUTION|>--- conflicted
+++ resolved
@@ -20,7 +20,7 @@
 	"sigs.k8s.io/azuredisk-csi-driver/test/e2e/driver"
 	"sigs.k8s.io/azuredisk-csi-driver/test/resources"
 
-	"github.com/onsi/ginkgo"
+	"github.com/onsi/ginkgo/v2"
 	v1 "k8s.io/api/core/v1"
 	clientset "k8s.io/client-go/kubernetes"
 )
@@ -53,10 +53,6 @@
 
 		ginkgo.By("checking that the pod is running")
 		tpod.WaitForRunningLong()
-<<<<<<< HEAD
 		nodeName = tpod.Pod.Spec.NodeName
-=======
-		nodeName = tpod.pod.Spec.NodeName
->>>>>>> d0b8ec9d
 	}
 }