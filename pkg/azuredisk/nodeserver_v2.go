--- conflicted
+++ resolved
@@ -36,10 +36,6 @@
 	"google.golang.org/grpc/status"
 
 	"k8s.io/apimachinery/pkg/types"
-<<<<<<< HEAD
-	"k8s.io/apimachinery/pkg/util/wait"
-=======
->>>>>>> 9186f3f0
 	cloudprovider "k8s.io/cloud-provider"
 	"k8s.io/klog/v2"
 	"k8s.io/kubernetes/pkg/volume"
@@ -92,11 +88,7 @@
 	params := req.GetVolumeContext()
 	maxShares, err := azureutils.GetMaxShares(params)
 	if err != nil {
-<<<<<<< HEAD
-		return nil, status.Error(codes.InvalidArgument, "MaxShares value not supported")
-=======
 		return nil, status.Error(codes.InvalidArgument, fmt.Sprintf("invalid value specified by maxShares parameter: %s", err.Error()))
->>>>>>> 9186f3f0
 	}
 
 	if !azureutils.IsValidVolumeCapabilities([]*csi.VolumeCapability{volumeCapability}, maxShares) {
@@ -135,9 +127,6 @@
 
 	lun, err := azureutils.GetDiskLUN(lunStr)
 	if err != nil {
-<<<<<<< HEAD
-		return nil, status.Errorf(codes.Internal, "failed to find disk on lun %s. %v", lun, err)
-=======
 		return nil, status.Errorf(codes.Internal, "failed to find disk on lun %s. %v", lunStr, err)
 	}
 
@@ -159,7 +148,6 @@
 		err = status.Errorf(codes.Internal, "failed to find disk on lun %v. %v", lun, err)
 		go d.recoverMount(diskURI)
 		return nil, err
->>>>>>> 9186f3f0
 	}
 
 	// If perf optimizations are enabled
@@ -172,11 +160,7 @@
 
 		if d.getDeviceHelper().DiskSupportsPerfOptimization(profile, accountType) {
 			if err := d.getDeviceHelper().OptimizeDiskPerformance(d.getNodeInfo(), source, profile, accountType,
-<<<<<<< HEAD
-				diskSizeGibStr, diskIopsStr, diskBwMbpsStr); err != nil {
-=======
 				diskSizeGibStr, diskIopsStr, diskBwMbpsStr, deviceSettings); err != nil {
->>>>>>> 9186f3f0
 				return nil, status.Errorf(codes.Internal, "failed to optimize device performance for target(%s) error(%s)", source, err)
 			}
 		} else {
@@ -233,17 +217,11 @@
 	if required, ok := req.GetVolumeContext()[consts.ResizeRequired]; ok && required == "true" {
 		klog.V(2).Infof("NodeStageVolume: fs resize initiating on target(%s) volumeid(%s)", target, diskURI)
 		if err != nil {
-			return nil, status.Errorf(codes.Internal, "NodeStageVolume: could not get volume path for %s: %v", target, err)
-		}
-
-<<<<<<< HEAD
-		resizer := mount.NewResizeFs(d.mounter.Exec)
-		if _, err := resizer.Resize(source, target); err != nil {
-			return nil, status.Errorf(codes.Internal, "NodeStageVolume: could not resize volume %q (%q):  %v", diskURI, source, err)
-=======
+			return nil, status.Errorf(codes.Internal, "NodeStageVolume: Could not get volume path for %s: %v", target, err)
+		}
+
 		if err := d.nodeProvisioner.Resize(source, target); err != nil {
 			return nil, status.Errorf(codes.Internal, "NodeStageVolume: Could not resize volume %q (%q):  %v", diskURI, source, err)
->>>>>>> 9186f3f0
 		}
 
 		klog.V(2).Infof("NodeStageVolume: fs resize successful on target(%s) volumeid(%s).", target, diskURI)
@@ -294,11 +272,7 @@
 	params := req.GetVolumeContext()
 	maxShares, err := azureutils.GetMaxShares(params)
 	if err != nil {
-<<<<<<< HEAD
-		return nil, status.Error(codes.InvalidArgument, "MaxShares value not supported")
-=======
 		return nil, status.Error(codes.InvalidArgument, fmt.Sprintf("invalid value specified by maxShares parameter: %s", err.Error()))
->>>>>>> 9186f3f0
 	}
 
 	if !azureutils.IsValidVolumeCapabilities([]*csi.VolumeCapability{volumeCapability}, maxShares) {
@@ -315,11 +289,7 @@
 		return nil, status.Error(codes.InvalidArgument, "Target path not provided")
 	}
 
-<<<<<<< HEAD
-	err = preparePublishPath(target, d.mounter)
-=======
 	err = d.nodeProvisioner.PreparePublishPath(target)
->>>>>>> 9186f3f0
 	if err != nil {
 		return nil, status.Error(codes.Internal, fmt.Sprintf("Target path could not be prepared: %v", err))
 	}
@@ -347,11 +317,7 @@
 
 		source, err = d.nodeProvisioner.GetDevicePathWithLUN(ctx, int(lun))
 		if err != nil {
-<<<<<<< HEAD
-			return nil, status.Errorf(codes.Internal, "failed to find device path with lun %s. %v", lun, err)
-=======
 			return nil, status.Errorf(codes.Internal, "failed to find device path with LUN %v. %v", lun, err)
->>>>>>> 9186f3f0
 		}
 
 		klog.V(2).Infof("NodePublishVolume [block]: found device path %s with LUN %v", source, lun)
@@ -373,11 +339,7 @@
 	}
 
 	klog.V(2).Infof("NodePublishVolume: mounting %s at %s", source, target)
-<<<<<<< HEAD
-	if err := d.mounter.Mount(source, target, "", mountOptions); err != nil {
-=======
 	if err := d.nodeProvisioner.Mount(source, target, "", mountOptions); err != nil {
->>>>>>> 9186f3f0
 		return nil, status.Errorf(codes.Internal, "could not mount %q at %q: %v", source, target, err)
 	}
 
@@ -417,46 +379,41 @@
 
 // NodeGetInfo return info of the node on which this plugin is running
 func (d *DriverV2) NodeGetInfo(ctx context.Context, req *csi.NodeGetInfoRequest) (*csi.NodeGetInfoResponse, error) {
-<<<<<<< HEAD
-=======
 	var instanceType string
+	var failureDomainFromLabels, instanceTypeFromLabels string
+	var err error
 
 	instances, ok := d.cloudProvisioner.GetCloud().Instances()
 	if !ok {
 		return nil, status.Error(codes.Internal, "failed to get instances from cloud provider")
 	}
 
-	var err error
 	instanceType, err = instances.InstanceType(ctx, types.NodeName(d.NodeID))
 	if err != nil {
 		klog.Warningf("failed to get instance type from Azure cloud provider, nodeName: %v, error: %v", d.NodeID, err)
 		instanceType = ""
 	}
 
->>>>>>> 9186f3f0
 	topology := &csi.Topology{
-		Segments: map[string]string{},
-	}
-
-<<<<<<< HEAD
-	var failureDomainFromLabels, instanceTypeFromLabels string
-	var err error
+		Segments: map[string]string{topologyKey: ""},
+	}
 
 	if d.supportZone {
 		var zone cloudprovider.Zone
 		if d.getNodeInfoFromLabels {
-			failureDomainFromLabels, instanceTypeFromLabels, err = getNodeInfoFromLabels(ctx, d.NodeID, d.cloud.KubeClient)
+			failureDomainFromLabels, instanceTypeFromLabels, err = getNodeInfoFromLabels(ctx, d.NodeID, d.cloudProvisioner.GetCloud().KubeClient)
 		} else {
-			if runtime.GOOS == "windows" && (!d.cloud.UseInstanceMetadata || d.cloud.Metadata == nil) {
-				zone, err = d.cloud.VMSet.GetZoneByNodeName(d.NodeID)
+			if runtime.GOOS == "windows" && (!d.cloudProvisioner.GetCloud().UseInstanceMetadata || d.cloudProvisioner.GetCloud().Metadata == nil) {
+				zone, err = d.cloudProvisioner.GetCloud().VMSet.GetZoneByNodeName(d.NodeID)
 			} else {
-				zone, err = d.cloud.GetZone(ctx)
+				zone, err = d.cloudProvisioner.GetCloud().GetZone(ctx)
 			}
 			if err != nil {
 				klog.Warningf("get zone(%s) failed with: %v, fall back to get zone from node labels", d.NodeID, err)
-				failureDomainFromLabels, instanceTypeFromLabels, err = getNodeInfoFromLabels(ctx, d.NodeID, d.cloud.KubeClient)
+				failureDomainFromLabels, instanceTypeFromLabels, err = getNodeInfoFromLabels(ctx, d.NodeID, d.cloudProvisioner.GetCloud().KubeClient)
 			}
 		}
+
 		if err != nil {
 			return nil, status.Error(codes.Internal, fmt.Sprintf("getNodeInfoFromLabels on node(%s) failed with %v", d.NodeID, err))
 		}
@@ -465,90 +422,50 @@
 		}
 
 		klog.V(2).Infof("NodeGetInfo, nodeName: %s, failureDomain: %s", d.NodeID, zone.FailureDomain)
-		if azureutils.IsValidAvailabilityZone(zone.FailureDomain, d.cloud.Location) {
-			topology.Segments[topologyKey] = zone.FailureDomain
-			topology.Segments[consts.WellKnownTopologyKey] = zone.FailureDomain
-=======
-	var (
-		zone      cloudprovider.Zone
-		zoneError error
-	)
-	if runtime.GOOS == "windows" && (!d.cloudProvisioner.GetCloud().UseInstanceMetadata || d.cloudProvisioner.GetCloud().Metadata == nil) {
-		zone, zoneError = d.cloudProvisioner.GetCloud().VMSet.GetZoneByNodeName(d.NodeID)
-	} else {
-		zone, zoneError = d.cloudProvisioner.GetCloud().GetZone(ctx)
-	}
-
-	if zoneError != nil {
-		klog.Warningf("get zone(%s) failed with: %v", d.NodeID, zoneError)
-	} else {
 		if azureutils.IsValidAvailabilityZone(zone.FailureDomain, d.cloudProvisioner.GetCloud().Location) {
 			topology.Segments[topologyKey] = zone.FailureDomain
 			topology.Segments[consts.WellKnownTopologyKey] = zone.FailureDomain
-		} else {
-			topology.Segments[topologyKey] = ""
->>>>>>> 9186f3f0
 		}
 	}
 
 	maxDataDiskCount := d.VolumeAttachLimit
 	if maxDataDiskCount < 0 {
-<<<<<<< HEAD
-		var instanceType string
-		var err error
 		if d.getNodeInfoFromLabels {
 			if instanceTypeFromLabels == "" {
-				_, instanceTypeFromLabels, err = getNodeInfoFromLabels(ctx, d.NodeID, d.cloud.KubeClient)
+				_, instanceTypeFromLabels, err = getNodeInfoFromLabels(ctx, d.NodeID, d.cloudProvisioner.GetCloud().KubeClient)
 			}
 		} else {
-			if runtime.GOOS == "windows" && d.cloud.UseInstanceMetadata && d.cloud.Metadata != nil {
-				metadata, err := d.cloud.Metadata.GetMetadata(azcache.CacheReadTypeDefault)
+			if runtime.GOOS == "windows" && d.cloudProvisioner.GetCloud().UseInstanceMetadata && d.cloudProvisioner.GetCloud().Metadata != nil {
+				metadata, err := d.cloudProvisioner.GetCloud().Metadata.GetMetadata(azcache.CacheReadTypeDefault)
 				if err == nil && metadata.Compute != nil {
 					instanceType = metadata.Compute.VMSize
 					klog.V(5).Infof("NodeGetInfo: nodeName(%s), VM Size(%s)", d.NodeID, instanceType)
+				} else {
+					klog.Warningf("get instance type(%s) failed with: %v", d.NodeID, err)
 				}
 			} else {
-				instances, ok := d.cloud.Instances()
+				instances, ok := d.cloudProvisioner.GetCloud().Instances()
 				if !ok {
 					klog.Warningf("failed to get instances from cloud provider")
 				} else {
 					instanceType, err = instances.InstanceType(ctx, types.NodeName(d.NodeID))
 				}
+				if err != nil {
+					klog.Warningf("get instance type(%s) failed with: %v", d.NodeID, err)
+				}
+				if instanceType, err = instances.InstanceType(ctx, types.NodeName(d.NodeID)); err != nil {
+					klog.Warningf("get instance type(%s) failed with: %v", d.NodeID, err)
+					_, instanceTypeFromLabels, err = getNodeInfoFromLabels(ctx, d.NodeID, d.cloudProvisioner.GetCloud().KubeClient)
+				}
 			}
 			if err != nil {
-				klog.Warningf("get instance type(%s) failed with: %v", d.NodeID, err)
+				klog.Warningf("getNodeInfoFromLabels on node(%s) failed with %v", d.NodeID, err)
 			}
-			if instanceType == "" && instanceTypeFromLabels == "" {
-				klog.Warningf("fall back to get instance type from node labels")
-				_, instanceTypeFromLabels, err = getNodeInfoFromLabels(ctx, d.NodeID, d.cloud.KubeClient)
+			if instanceType == "" {
+				instanceType = instanceTypeFromLabels
 			}
-		}
-		if err != nil {
-			klog.Warningf("getNodeInfoFromLabels on node(%s) failed with %v", d.NodeID, err)
-		}
-		if instanceType == "" {
-			instanceType = instanceTypeFromLabels
-=======
-		if runtime.GOOS == "windows" && d.cloudProvisioner.GetCloud().UseInstanceMetadata && d.cloudProvisioner.GetCloud().Metadata != nil {
-			metadata, err := d.cloudProvisioner.GetCloud().Metadata.GetMetadata(azcache.CacheReadTypeDefault)
-			if err == nil && metadata.Compute != nil {
-				instanceType = metadata.Compute.VMSize
-				klog.V(5).Infof("NodeGetInfo: nodeName(%s), VM Size(%s)", d.NodeID, instanceType)
-			} else {
-				klog.Warningf("get instance type(%s) failed with: %v", d.NodeID, err)
-			}
-		} else {
-			instances, ok := d.cloudProvisioner.GetCloud().Instances()
-			if !ok {
-				return nil, status.Error(codes.Internal, "Failed to get instances from cloud provider")
-			}
-			var err error
-			if instanceType, err = instances.InstanceType(ctx, types.NodeName(d.NodeID)); err != nil {
-				klog.Warningf("get instance type(%s) failed with: %v", d.NodeID, err)
-			}
->>>>>>> 9186f3f0
-		}
-		maxDataDiskCount = getMaxDataDiskCount(instanceType)
+			maxDataDiskCount = getMaxDataDiskCount(instanceType)
+		}
 	}
 
 	return &csi.NodeGetInfoResponse{
@@ -661,28 +578,12 @@
 	if err != nil {
 		return nil, status.Errorf(codes.NotFound, "failed to determine device path for volumePath [%v]: %v", volumePath, err)
 	}
-	if !isBlock {
-		volumeCapability := req.GetVolumeCapability()
-		if volumeCapability != nil {
-			isBlock = volumeCapability.GetBlock() != nil
-		}
-	}
-
-<<<<<<< HEAD
 	if isBlock {
-		if d.enableDiskOnlineResize {
-			klog.V(2).Info("NodeExpandVolume begin to rescan all devices on block volume(%s)", volumeID)
-			if err := rescanAllVolumes(d.ioHandler); err != nil {
-				klog.Errorf("NodeExpandVolume rescanAllVolumes failed with error: %v", err)
-			}
-		}
-		klog.V(2).Info("NodeExpandVolume skip resize operation on block volume(%s)", volumeID)
+		// Noop for Block NodeExpandVolume
+		klog.V(4).Infof("NodeExpandVolume succeeded on %v to %s, path check is block so this is a no-op", volumeID, volumePath)
 		return &csi.NodeExpandVolumeResponse{}, nil
 	}
 
-	if acquired := d.volumeLocks.TryAcquire(volumeID); !acquired {
-		return nil, status.Errorf(codes.Aborted, volumeOperationAlreadyExistsFmt, volumeID)
-=======
 	volumeCapability := req.GetVolumeCapability()
 	if volumeCapability != nil {
 		if blk := volumeCapability.GetBlock(); blk != nil {
@@ -691,9 +592,7 @@
 			klog.Warningf("NodeExpandVolume succeeded on %v to %s, capability is block but block check failed to identify it", volumeID, volumePath)
 			return &csi.NodeExpandVolumeResponse{}, nil
 		}
->>>>>>> 9186f3f0
-	}
-	defer d.volumeLocks.Release(volumeID)
+	}
 
 	if acquired := d.volumeLocks.TryAcquire(volumeID); !acquired {
 		return nil, status.Errorf(codes.Aborted, volumeOperationAlreadyExistsFmt, volumeID)
@@ -706,22 +605,13 @@
 	}
 
 	if d.enableDiskOnlineResize {
-<<<<<<< HEAD
-		klog.V(2).Info("NodeExpandVolume begin to rescan device %s on volume(%s)", devicePath, volumeID)
-		if err := rescanVolume(d.ioHandler, devicePath); err != nil {
-=======
 		klog.Errorf("NodeExpandVolume begin to rescan device %s on volume(%s)", devicePath, volumeID)
 		if err := d.nodeProvisioner.RescanVolume(devicePath); err != nil {
->>>>>>> 9186f3f0
 			klog.Errorf("NodeExpandVolume rescanVolume failed with error: %v", err)
 		}
 	}
 
-<<<<<<< HEAD
-	if err := resizeVolume(devicePath, volumePath, d.mounter); err != nil {
-=======
 	if err := d.nodeProvisioner.Resize(devicePath, volumePath); err != nil {
->>>>>>> 9186f3f0
 		return nil, status.Errorf(codes.Internal, "could not resize volume %q (%q):  %v", volumeID, devicePath, err)
 	}
 
@@ -748,35 +638,6 @@
 	return d.nodeProvisioner.EnsureMountPointReady(target)
 }
 
-<<<<<<< HEAD
-	if runtime.GOOS != "windows" {
-		// Check all the mountpoints in case IsLikelyNotMountPoint
-		// cannot handle --bind mount
-		mountList, err := d.mounter.List()
-		if err != nil {
-			return !notMnt, err
-		}
-
-		targetAbs, err := filepath.Abs(target)
-		if err != nil {
-			return !notMnt, err
-		}
-
-		for _, mountPoint := range mountList {
-			if mountPoint.Path == targetAbs {
-				notMnt = false
-				break
-			}
-		}
-	}
-
-	if !notMnt {
-		// testing original mount point, make sure the mount link is valid
-		_, err := ioutil.ReadDir(target)
-		if err == nil {
-			klog.V(2).Infof("already mounted to target %s", target)
-			return !notMnt, nil
-=======
 func (d *DriverV2) recoverMount(diskURI string) {
 	if d.shouldStartRecovery(diskURI) {
 		klog.Warningf("Starting mount recovery: detaching the volume (%s) from node (%s)...", diskURI, d.NodeID)
@@ -792,7 +653,6 @@
 			klog.Errorf("failed to unpublishVolume volume (%s) from node (%s): %v", diskURI, d.NodeID, detachErr)
 			d.markDetachState(diskURI, detachFailed)
 			return
->>>>>>> 9186f3f0
 		}
 
 		// wait for the detach to be completed
@@ -851,29 +711,12 @@
 	d.deviceChecker.entry.detachState = detachState
 }
 
-<<<<<<< HEAD
-func (d *DriverV2) ensureBlockTargetFile(target string) error {
-	// Since the block device target path is file, its parent directory should be ensured to be valid.
-	parentDir := filepath.Dir(target)
-	if _, err := d.ensureMountPoint(parentDir); err != nil {
-		return status.Errorf(codes.Internal, "could not mount target %q: %v", parentDir, err)
-	}
-	// Create the mount point as a file since bind mount device node requires it to be a file
-	klog.V(2).Infof("ensureBlockTargetFile [block]: making target file %s", target)
-	err := volumehelper.MakeFile(target)
-	if err != nil {
-		if removeErr := os.Remove(target); removeErr != nil {
-			return status.Errorf(codes.Internal, "could not remove mount target %q: %v", target, removeErr)
-		}
-		return status.Errorf(codes.Internal, "could not create file %q: %v", target, err)
-=======
 func (d *DriverV2) markRecoveryCompleteIfInProcess(diskURI string) {
 	d.deviceChecker.lock.Lock()
 	defer d.deviceChecker.lock.Unlock()
 
 	if recoveryInProcess, diskURIMatches := d.isRecoveryInProcess(diskURI); !recoveryInProcess || !diskURIMatches {
 		return
->>>>>>> 9186f3f0
 	}
 
 	d.deviceChecker.entry = nil
