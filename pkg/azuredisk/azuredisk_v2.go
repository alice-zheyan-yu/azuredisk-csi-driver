// +build azurediskv2

/*
Copyright 2017 The Kubernetes Authors.

Licensed under the Apache License, Version 2.0 (the "License");
you may not use this file except in compliance with the License.
You may obtain a copy of the License at

    http://www.apache.org/licenses/LICENSE-2.0

Unless required by applicable law or agreed to in writing, software
distributed under the License is distributed on an "AS IS" BASIS,
WITHOUT WARRANTIES OR CONDITIONS OF ANY KIND, either express or implied.
See the License for the specific language governing permissions and
limitations under the License.
*/

package azuredisk

import (
	"context"
	"flag"
	"fmt"
	"os"
	"strings"
	"time"

	"github.com/container-storage-interface/spec/lib/go/csi"

	v1 "k8s.io/api/core/v1"
	"k8s.io/apimachinery/pkg/api/errors"
	metav1 "k8s.io/apimachinery/pkg/apis/meta/v1"
	apiRuntime "k8s.io/apimachinery/pkg/runtime"
	clientset "k8s.io/client-go/kubernetes"
	"k8s.io/client-go/rest"
	"k8s.io/client-go/tools/leaderelection/resourcelock"
	klogv1 "k8s.io/klog"
	"k8s.io/klog/klogr"
	"k8s.io/klog/v2"

	clientgoscheme "k8s.io/client-go/kubernetes/scheme"
	azuredisk "sigs.k8s.io/azuredisk-csi-driver/pkg/apis/azuredisk/v1alpha1"
	azDiskClientSet "sigs.k8s.io/azuredisk-csi-driver/pkg/apis/client/clientset/versioned"
	"sigs.k8s.io/azuredisk-csi-driver/pkg/controller"
	csicommon "sigs.k8s.io/azuredisk-csi-driver/pkg/csi-common"
	"sigs.k8s.io/azuredisk-csi-driver/pkg/optimization"
	"sigs.k8s.io/azuredisk-csi-driver/pkg/provisioner"
	volumehelper "sigs.k8s.io/azuredisk-csi-driver/pkg/util"
	"sigs.k8s.io/controller-runtime/pkg/manager"
)

var isControllerPlugin = flag.Bool("is-controller-plugin", false, "Boolean flag to indicate this instance is running as controller.")
var isNodePlugin = flag.Bool("is-node-plugin", false, "Boolean flag to indicate this instance is running as node daemon.")
var driverObjectNamespace = flag.String("driver-object-namespace", "azure-disk-csi", "namespace where driver related custom resources are created.")
var useDriverV2 = flag.Bool("temp-use-driver-v2", false, "A temporary flag to enable early test and development of Azure Disk CSI Driver V2. This will be removed in the future.")
var heartbeatFrequencyInSec = flag.Int("heartbeat-frequency-in-sec", 30, "Frequency in seconds at which node driver sends heartbeat.")
var controllerLeaseDurationInSec = flag.Int("lease-duration-in-sec", 15, "The duration that non-leader candidates will wait to force acquire leadership")
var controllerLeaseRenewDeadlineInSec = flag.Int("lease-renew-deadline-in-sec", 10, "The duration that the acting controlplane will retry refreshing leadership before giving up.")
var controllerLeaseRetryPeriodInSec = flag.Int("lease-retry-period-in-sec", 2, "The duration the LeaderElector clients should wait between tries of actions.")
var isTestRun = flag.Bool("is-test-run", false, "Boolean flag to indicate whether this instance is being used for sanity or integration tests")

// OutputCallDepth is the stack depth where we can find the origin of this call
const OutputCallDepth = 6

// DefaultPrefixLength is the length of the log prefix that we have to strip out
// when logging klogv1 to klogv2
const DefaultPrefixLength = 30

// DriverV2 implements all interfaces of CSI drivers
type DriverV2 struct {
	DriverCore
	nodeProvisioner                   NodeProvisioner
	cloudProvisioner                  controller.CloudProvisioner
	crdProvisioner                    CrdProvisioner
	volumeLocks                       *volumehelper.VolumeLocks
	objectNamespace                   string
	nodePartition                     string
	controllerPartition               string
	heartbeatFrequencyInSec           int
	controllerLeaseDurationInSec      int
	controllerLeaseRenewDeadlineInSec int
	controllerLeaseRetryPeriodInSec   int
	kubeConfig                        *rest.Config
	kubeClient                        clientset.Interface
}

type CrdProvisioner interface {
	RegisterDriverNode(ctx context.Context, node *v1.Node, nodePartition string, nodeID string) error
	CreateVolume(ctx context.Context, volumeName string, capacityRange *azuredisk.CapacityRange,
		volumeCapabilities []azuredisk.VolumeCapability, parameters map[string]string,
		secrets map[string]string, volumeContentSource *azuredisk.ContentVolumeSource,
		accessibilityReq *azuredisk.TopologyRequirement) (*azuredisk.AzVolumeStatusParams, error)
	DeleteVolume(ctx context.Context, volumeID string, secrets map[string]string) error
	PublishVolume(ctx context.Context, volumeID string, nodeID string, volumeCapability *azuredisk.VolumeCapability,
		readOnly bool, secrets map[string]string, volumeContext map[string]string) (map[string]string, error)
	UnpublishVolume(ctx context.Context, volumeID string, nodeID string, secrets map[string]string) error
	ExpandVolume(ctx context.Context, volumeID string, capacityRange *azuredisk.CapacityRange, secrets map[string]string) (*azuredisk.AzVolumeStatusParams, error)
	GetDiskClientSet() azDiskClientSet.Interface
}

// NewDriver creates a Driver or DriverV2 object depending on the --temp-use-driver-v2 flag.
func NewDriver(nodeID, driverName string, volumeAttachLimit int64, enablePerfOptimization bool) CSIDriver {
	var d CSIDriver

	if !*useDriverV2 {
		d = newDriverV1(nodeID, driverName, volumeAttachLimit, enablePerfOptimization)
	} else {
<<<<<<< HEAD
		d = newDriverV2(nodeID, driverName, volumeAttachLimit, enablePerfOptimization, *driverObjectNamespace, "default", "default", *heartbeatFrequencyInSec, *controllerLeaseDurationInSec, *controllerLeaseRenewDeadlineInSec, *controllerLeaseRetryPeriodInSec)
=======
		d = newDriverV2(nodeID, driverName, volumeAttachLimit, enablePerfOptimization)
>>>>>>> 9cdb05ec
	}

	return d
}

// newDriverV2 Creates a NewCSIDriver object. Assumes vendor version is equal to driver version &
// does not support optional driver plugin info manifest field. Refer to CSI spec for more details.
<<<<<<< HEAD
func newDriverV2(nodeID string,
	driverName string,
	volumeAttachLimit int64,
	enablePerfOptimization bool,
	driverObjectNamespace string,
	nodePartition string,
	controllerPartition string,
	heartbeatFrequency int,
	leaseDurationInSec int,
	leaseRenewDeadlineInSec int,
	leaseRetryPeriodInSec int) *DriverV2 {

=======
func newDriverV2(nodeID, driverName string, volumeAttachLimit int64, enablePerfOptimization bool) *DriverV2 {
>>>>>>> 9cdb05ec
	klog.Warning("Using DriverV2")
	driver := DriverV2{}
	driver.Name = driverName
	driver.Version = driverVersion
	driver.NodeID = nodeID
	driver.VolumeAttachLimit = volumeAttachLimit
<<<<<<< HEAD
=======
	driver.volumeLocks = volumehelper.NewVolumeLocks()
>>>>>>> 9cdb05ec
	driver.perfOptimizationEnabled = enablePerfOptimization
	driver.volumeLocks = volumehelper.NewVolumeLocks()
	driver.objectNamespace = driverObjectNamespace
	driver.nodePartition = nodePartition
	driver.controllerPartition = controllerPartition
	driver.heartbeatFrequencyInSec = heartbeatFrequency
	driver.controllerLeaseDurationInSec = leaseDurationInSec
	driver.controllerLeaseRenewDeadlineInSec = leaseRenewDeadlineInSec
	driver.controllerLeaseRetryPeriodInSec = leaseRetryPeriodInSec

	topologyKey = fmt.Sprintf("topology.%s/zone", driver.Name)
	return &driver
}

// Run driver initialization
func (d *DriverV2) Run(endpoint, kubeconfig string, disableAVSetNodes, testingMock bool) {
	versionMeta, err := GetVersionYAML(d.Name)
	if err != nil {
		klog.Fatalf("%v", err)
	}
	klog.Infof("\nDRIVER INFORMATION:\n-------------------\n%s\n\nStreaming logs below:", versionMeta)

	d.kubeConfig, err = GetKubeConfig(kubeconfig)
	if err != nil || d.kubeConfig == nil {
		klog.Fatalf("failed to get kube config (%s), error: %v. Exiting application...", kubeconfig, err)
	}

	d.kubeClient, err = clientset.NewForConfig(d.kubeConfig)
	if err != nil || d.kubeClient == nil {
		klog.Fatalf("failed to get kubeclient with kubeconfig (%s), error: %v. Exiting application...", kubeconfig, err)
	}

	d.crdProvisioner, err = provisioner.NewCrdProvisioner(d.kubeConfig, d.objectNamespace)
	if err != nil {
		klog.Fatalf("Failed to get crd provisioner. Error: %v", err)
	}

	d.cloudProvisioner, err = provisioner.NewCloudProvisioner(d.kubeConfig, d.kubeClient, topologyKey, d.objectNamespace)
	if err != nil {
		klog.Fatalf("Failed to get controller provisioner. Error: %v", err)
	}

	if d.NodeID == "" {
		// Disable UseInstanceMetadata for controller to mitigate a timeout issue using IMDS
		// https://github.com/kubernetes-sigs/azuredisk-csi-driver/issues/168
		klog.Infoln("disable UseInstanceMetadata for controller")
		d.cloudProvisioner.GetCloud().Config.UseInstanceMetadata = false
	}

	d.deviceHelper = optimization.NewSafeDeviceHelper()

	if d.getPerfOptimizationEnabled() {
		d.nodeInfo, err = optimization.NewNodeInfo(d.cloudProvisioner.GetCloud(), d.NodeID)
		if err != nil {
			klog.Fatalf("Failed to get node info. Error: %v", err)
		}
	}

	d.nodeProvisioner, err = provisioner.NewNodeProvisioner()
	if err != nil {
		klog.Fatalf("Failed to get node provisioner. Error: %v", err)
	}

	d.AddControllerServiceCapabilities(
		[]csi.ControllerServiceCapability_RPC_Type{
			csi.ControllerServiceCapability_RPC_CREATE_DELETE_VOLUME,
			csi.ControllerServiceCapability_RPC_PUBLISH_UNPUBLISH_VOLUME,
			csi.ControllerServiceCapability_RPC_CREATE_DELETE_SNAPSHOT,
			csi.ControllerServiceCapability_RPC_LIST_SNAPSHOTS,
			csi.ControllerServiceCapability_RPC_CLONE_VOLUME,
			csi.ControllerServiceCapability_RPC_EXPAND_VOLUME,
			csi.ControllerServiceCapability_RPC_LIST_VOLUMES,
			csi.ControllerServiceCapability_RPC_LIST_VOLUMES_PUBLISHED_NODES,
		})
	d.AddVolumeCapabilityAccessModes([]csi.VolumeCapability_AccessMode_Mode{csi.VolumeCapability_AccessMode_SINGLE_NODE_WRITER})
	d.AddNodeServiceCapabilities([]csi.NodeServiceCapability_RPC_Type{
		csi.NodeServiceCapability_RPC_STAGE_UNSTAGE_VOLUME,
		csi.NodeServiceCapability_RPC_EXPAND_VOLUME,
		csi.NodeServiceCapability_RPC_GET_VOLUME_STATS,
	})

	// cancel the context the controller manager will be running under, if receive SIGTERM or SIGINT
	ctx := context.Background()

	// Start the controllers if this is a controller plug-in
	if *isControllerPlugin {
		go d.StartControllersAndDieOnExit(ctx)
	}

	// Register the AzDriverNode
	if *isNodePlugin {
		d.RegisterAzDriverNodeOrDie(ctx)
	}

	// Start the CSI endpoint/server
	s := csicommon.NewNonBlockingGRPCServer()
	// Driver d acts as IdentityServer, ControllerServer and NodeServer
	s.Start(endpoint, d, d, d, testingMock)

	// Start sending hearbeat and mark node as ready
	if *isNodePlugin {
		go d.RunAzDriverNodeHeartbeatLoop(ctx)
	}

	// Wait for the GRPC Server to exit
	s.Wait()
}

//StartControllersAndDieOnExit starts all the controllers for a certain object partition
func (d *DriverV2) StartControllersAndDieOnExit(ctx context.Context) {
	// Version of klogr used here has a dependency on klog v1
	// The klogr -> klogv1 dependency is chained so we can't update klogr to a newer version right now
	// Using below workaround to redirect klogv1 to use same log files as klogv2
	// More details @ https://github.com/kubernetes/klog/blob/master/examples/coexist_klog_v1_and_v2/coexist_klog_v1_and_v2.go
	var klogv1Flags flag.FlagSet
	klogv1.InitFlags(&klogv1Flags)
	klogv1Flags.Set("logtostderr", "false") // By default klog v1 logs to stderr, switch that off
	klogv1.SetOutputBySeverity("INFO", klogWriter{})
	klogv1.SetOutputBySeverity("ERROR", klogWriter{})
	klogv1.SetOutputBySeverity("WARNING", klogWriter{})
	klogv1.SetOutputBySeverity("FATAL", klogWriter{})
	log := klogr.New().WithName("AzDiskControllerManager").WithValues("namespace", d.objectNamespace).WithValues("partition", d.controllerPartition)

	leaseDuration := time.Duration(d.controllerLeaseDurationInSec) * time.Second
	renewDeadline := time.Duration(d.controllerLeaseRenewDeadlineInSec) * time.Second
	retryPeriod := time.Duration(d.controllerLeaseRetryPeriodInSec) * time.Second
	scheme := apiRuntime.NewScheme()
	clientgoscheme.AddToScheme(scheme)
	azuredisk.AddToScheme(scheme)

	// Setup a Manager
	klog.V(2).Info("Setting up controller manager")
	mgr, err := manager.New(d.kubeConfig, manager.Options{
		Scheme:                        scheme,
		Logger:                        log,
		LeaderElection:                true,
		LeaderElectionResourceLock:    resourcelock.LeasesResourceLock,
		LeaderElectionNamespace:       d.objectNamespace,
		LeaderElectionID:              d.controllerPartition,
		LeaseDuration:                 &leaseDuration,
		RenewDeadline:                 &renewDeadline,
		RetryPeriod:                   &retryPeriod,
		LeaderElectionReleaseOnCancel: true,
		Namespace:                     d.objectNamespace})
	if err != nil {
		klog.Errorf("Unable to set up overall controller manager. Error: %v. Exiting application...", err)
		os.Exit(1)
	}

	// Setup a new controller to clean-up AzDriverNodes
	// objects for the nodes which get deleted
	klog.V(2).Info("Initializing AzDriverNode controller")
	_, err = controller.NewAzDriverNodeController(mgr, d.crdProvisioner.GetDiskClientSet(), d.objectNamespace)
	if err != nil {
		klog.Errorf("Failed to initialize AzDriverNodeController. Error: %v. Exiting application...", err)
		os.Exit(1)
	}

	klog.V(2).Info("Initializing AzVolumeAttachment controller")
	azvaReconciler, err := controller.NewAzVolumeAttachmentController(mgr, d.crdProvisioner.GetDiskClientSet(), d.kubeClient, d.objectNamespace, d.cloudProvisioner)
	if err != nil {
		klog.Errorf("Failed to initialize AzVolumeAttachmentController. Error: %v. Exiting application...", err)
		os.Exit(1)
	}

	klog.V(2).Info("Initializing AzVolume controller")
	azvReconciler, err := controller.NewAzVolumeController(mgr, d.crdProvisioner.GetDiskClientSet(), d.kubeClient, d.objectNamespace, d.cloudProvisioner)
	if err != nil {
		klog.Errorf("Failed to initialize AzVolumeController. Error: %v. Exiting application...", err)
		os.Exit(1)
	}

	klog.V(2).Info("Initializing PV controller")
	err = controller.NewPVController(mgr, d.crdProvisioner.GetDiskClientSet(), d.objectNamespace)
	if err != nil {
		klog.Errorf("Failed to initialize PVController. Error: %v. Exiting application...", err)
		os.Exit(1)
	}

	klog.V(2).Info("Initializing VolumeAttachment controller")
	vaReconciler, err := controller.NewVolumeAttachmentController(ctx, mgr, d.crdProvisioner.GetDiskClientSet(), d.kubeClient, d.objectNamespace)
	if err != nil {
		klog.Errorf("Failed to initialize VolumeAttachmentController. Error: %v. Exiting application...", err)
		os.Exit(1)
	}
	// This goroutine is preserved for leader controller manager
	// Leader controller manager should recover CRI if possible and clean them up before exiting.
	go func() {
		<-mgr.Elected()
		// recover lost states if necessary
		klog.Infof("Elected as leader; initiating CRI recovery...")
		if err := azvReconciler.Recover(ctx); err != nil {
			klog.Warningf("Failed to recover AzVolume: %v", err)
		}
		if err := azvaReconciler.Recover(ctx); err != nil {
			klog.Warningf("Failed to recover AzVolumeAttachments: %v.", err)
		}
		if err := vaReconciler.Recover(ctx); err != nil {
			klog.Warningf("Failed to update AzVolumeAttachments with necessary VolumeAttachments Annotations: %v.", err)
		}
	}()

	klog.V(2).Info("Starting controller manager")
	if err := mgr.Start(ctx); err != nil {
		klog.Errorf("Controller manager exited: %v", err)
		os.Exit(1)
	}
	// If manager exits, exit the application
	// as recommended for the processes doing
	// leader election
	klog.V(2).Info("Controller manager exited without an error. Exiting application...")
	os.Exit(0)
}

// RegisterAzDriverNodeOrDie creates custom resource for this driverNode
func (d *DriverV2) RegisterAzDriverNodeOrDie(ctx context.Context) {
	var node *v1.Node
	var err error
	if d.NodeID == "" {
		klog.Errorf("NodeID is nil, can not initialize AzDriverNode")
	}

	if !*isTestRun {
		klog.V(2).Infof("Registering AzDriverNode for node (%s)", d.NodeID)
		node, err := d.kubeClient.CoreV1().Nodes().Get(ctx, d.NodeID, metav1.GetOptions{})
		if err != nil || node == nil {
			klog.Errorf("Failed to get node (%s), error: %v", node, err)
			err = errors.NewBadRequest("Failed to get node or node not found, can not register the plugin.")
		}
	}

	if err == nil {
		err = d.crdProvisioner.RegisterDriverNode(ctx, node, d.nodePartition, d.NodeID)
	}

	if err != nil {
		klog.Fatalf("Failed to register AzDriverNode, error: %v. Exiting process...", err)
	}
}

// RunAzDriverNodeHeartbeatLoop runs a loop to send heartbeat from the node
func (d *DriverV2) RunAzDriverNodeHeartbeatLoop(ctx context.Context) {

	var err error
	var cachedAzDriverNode *azuredisk.AzDriverNode
	azN := d.crdProvisioner.GetDiskClientSet().DiskV1alpha1().AzDriverNodes(d.objectNamespace)
	heartbeatFrequency := time.Duration(d.heartbeatFrequencyInSec) * time.Second
	klog.V(1).Infof("Starting heartbeat loop with frequency (%v)", heartbeatFrequency)
	for {

		// Check if we have a cached copy of the
		// If not then get it
		if cachedAzDriverNode == nil {
			klog.V(2).Info("Don't have current AzDriverNodeStatus. Getting current AzDriverNodes status.")
			cachedAzDriverNode, err = azN.Get(context.Background(), strings.ToLower(d.NodeID), metav1.GetOptions{})
			// If we are not able to get the AzDriverNode, just wait and retry
			// In heartbeat loop we don't try to create the AzDriverNode object
			// If the object is deleted, the heartbeat for the node will become stale
			// Scheduler will stop scheduling nodes here
			// An external process should take action to recover this node
			if err != nil || cachedAzDriverNode == nil {
				klog.Errorf("Failed to get AzDriverNode resource from the api server. Error: %v", err)
				time.Sleep(heartbeatFrequency)
				cachedAzDriverNode = nil

				continue
			}
		}

		// Send heartbeat
		azDriverNodeToUpdate := cachedAzDriverNode.DeepCopy()
		timestamp := time.Now().UnixNano()
		readyForAllocation := true
		statusMessage := "Driver node healthy."
		klog.V(2).Infof("Updating status for (%v)", azDriverNodeToUpdate)
		if azDriverNodeToUpdate.Status == nil {
			azDriverNodeToUpdate.Status = &azuredisk.AzDriverNodeStatus{}
		}
		azDriverNodeToUpdate.Status.ReadyForVolumeAllocation = &readyForAllocation
		azDriverNodeToUpdate.Status.LastHeartbeatTime = &timestamp
		azDriverNodeToUpdate.Status.StatusMessage = &statusMessage
		klog.V(2).Infof("Sending heartbeat ReadyForVolumeAllocation=(%v) LastHeartbeatTime=(%v)", *azDriverNodeToUpdate.Status.ReadyForVolumeAllocation, *azDriverNodeToUpdate.Status.LastHeartbeatTime)
		cachedAzDriverNode, err = azN.UpdateStatus(ctx, azDriverNodeToUpdate, metav1.UpdateOptions{})
		if err != nil {
			klog.Errorf("Failed to update heartbeat for AzDriverNode resource. Error: %v", err)
			cachedAzDriverNode = nil
		}

		// If context is cancelled just return
		select {
		case <-ctx.Done():
			klog.Errorf("Context cancelled, stopped sending heartbeat.")
			return
		default:
			// sleep
			time.Sleep(heartbeatFrequency)
			continue
		}
	}
}

// klogWriter is used in SetOutputBySeverity call below to redirect
// any calls to klogv1 to end up in klogv2
type klogWriter struct{}

func (kw klogWriter) Write(p []byte) (n int, err error) {
	if len(p) < DefaultPrefixLength {
		klog.InfoDepth(OutputCallDepth, string(p))
		return len(p), nil
	}
	if p[0] == 'I' {
		klog.InfoDepth(OutputCallDepth, string(p[DefaultPrefixLength:]))
	} else if p[0] == 'W' {
		klog.WarningDepth(OutputCallDepth, string(p[DefaultPrefixLength:]))
	} else if p[0] == 'E' {
		klog.ErrorDepth(OutputCallDepth, string(p[DefaultPrefixLength:]))
	} else if p[0] == 'F' {
		klog.FatalDepth(OutputCallDepth, string(p[DefaultPrefixLength:]))
	} else {
		klog.InfoDepth(OutputCallDepth, string(p[DefaultPrefixLength:]))
	}
	return len(p), nil
}

func (d *DriverV2) getVolumeLocks() *volumehelper.VolumeLocks {
	return d.volumeLocks
}

func (d *DriverV2) addControllerFinalizer(finalizers []string, finalizerToAdd string) []string {
	for _, finalizer := range finalizers {
		if finalizer == finalizerToAdd {
			return finalizers
		}
	}
	finalizers = append(finalizers, finalizerToAdd)
	return finalizers
}

func (d *DriverV2) removeControllerFinalizer(finalizers []string, finalizerToRemove string) []string {
	removed := []string{}
	for _, finalizer := range finalizers {
		if finalizer != finalizerToRemove {
			removed = append(removed, finalizer)
		}
	}
	return removed
}<|MERGE_RESOLUTION|>--- conflicted
+++ resolved
@@ -106,11 +106,7 @@
 	if !*useDriverV2 {
 		d = newDriverV1(nodeID, driverName, volumeAttachLimit, enablePerfOptimization)
 	} else {
-<<<<<<< HEAD
 		d = newDriverV2(nodeID, driverName, volumeAttachLimit, enablePerfOptimization, *driverObjectNamespace, "default", "default", *heartbeatFrequencyInSec, *controllerLeaseDurationInSec, *controllerLeaseRenewDeadlineInSec, *controllerLeaseRetryPeriodInSec)
-=======
-		d = newDriverV2(nodeID, driverName, volumeAttachLimit, enablePerfOptimization)
->>>>>>> 9cdb05ec
 	}
 
 	return d
@@ -118,7 +114,6 @@
 
 // newDriverV2 Creates a NewCSIDriver object. Assumes vendor version is equal to driver version &
 // does not support optional driver plugin info manifest field. Refer to CSI spec for more details.
-<<<<<<< HEAD
 func newDriverV2(nodeID string,
 	driverName string,
 	volumeAttachLimit int64,
@@ -131,19 +126,13 @@
 	leaseRenewDeadlineInSec int,
 	leaseRetryPeriodInSec int) *DriverV2 {
 
-=======
-func newDriverV2(nodeID, driverName string, volumeAttachLimit int64, enablePerfOptimization bool) *DriverV2 {
->>>>>>> 9cdb05ec
 	klog.Warning("Using DriverV2")
 	driver := DriverV2{}
 	driver.Name = driverName
 	driver.Version = driverVersion
 	driver.NodeID = nodeID
 	driver.VolumeAttachLimit = volumeAttachLimit
-<<<<<<< HEAD
-=======
 	driver.volumeLocks = volumehelper.NewVolumeLocks()
->>>>>>> 9cdb05ec
 	driver.perfOptimizationEnabled = enablePerfOptimization
 	driver.volumeLocks = volumehelper.NewVolumeLocks()
 	driver.objectNamespace = driverObjectNamespace
