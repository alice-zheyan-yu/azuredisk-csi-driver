/*
Copyright 2019 The Kubernetes Authors.

Licensed under the Apache License, Version 2.0 (the "License");
you may not use this file except in compliance with the License.
You may obtain a copy of the License at

    http://www.apache.org/licenses/LICENSE-2.0

Unless required by applicable law or agreed to in writing, software
distributed under the License is distributed on an "AS IS" BASIS,
WITHOUT WARRANTIES OR CONDITIONS OF ANY KIND, either express or implied.
See the License for the specific language governing permissions and
limitations under the License.
*/

package azuredisk

import (
	"context"
	"errors"
	"fmt"
	"log"
	"os"
	"reflect"
	"runtime"
	"syscall"
	"testing"

	testingexec "k8s.io/utils/exec/testing"
	"sigs.k8s.io/azuredisk-csi-driver/test/utils/testutil"

	"github.com/container-storage-interface/spec/lib/go/csi"
	"github.com/stretchr/testify/assert"
	"google.golang.org/grpc/codes"
	"google.golang.org/grpc/status"

	volumehelper "sigs.k8s.io/azuredisk-csi-driver/pkg/util"
)

var (
	sourceTest string
	targetTest string
)

func TestMain(m *testing.M) {
	var err error
	sourceTest, err = testutil.GetWorkDirPath("source_test")
	if err != nil {
		log.Printf("failed to get source test path: %v\n", err)
		os.Exit(1)
	}
	targetTest, err = testutil.GetWorkDirPath("target_test")
	if err != nil {
		log.Printf("failed to get target test path: %v\n", err)
		os.Exit(1)
	}

	_ = m.Run()

}

func TestNodeGetCapabilities(t *testing.T) {
	d, _ := NewFakeDriver(t)
	capType := &csi.NodeServiceCapability_Rpc{
		Rpc: &csi.NodeServiceCapability_RPC{
			Type: csi.NodeServiceCapability_RPC_STAGE_UNSTAGE_VOLUME,
		},
	}
	capList := []*csi.NodeServiceCapability{{
		Type: capType,
	}}
	d.setNodeCapabilities(capList)
	// Test valid request
	req := csi.NodeGetCapabilitiesRequest{}
	resp, err := d.NodeGetCapabilities(context.Background(), &req)
	assert.NotNil(t, resp)
	assert.Equal(t, resp.Capabilities[0].GetType(), capType)
	assert.NoError(t, err)
}

func TestGetFStype(t *testing.T) {
	tests := []struct {
		options  map[string]string
		expected string
	}{
		{
			nil,
			"",
		},
		{
			map[string]string{},
			"",
		},
		{
			map[string]string{"fstype": ""},
			"",
		},
		{
			map[string]string{"fstype": "xfs"},
			"xfs",
		},
		{
			map[string]string{"FSType": "xfs"},
			"xfs",
		},
		{
			map[string]string{"fstype": "EXT4"},
			"ext4",
		},
	}

	for _, test := range tests {
		result := getFStype(test.options)
		if result != test.expected {
			t.Errorf("input: %q, getFStype result: %s, expected: %s", test.options, result, test.expected)
		}
	}
}

func TestGetMaxDataDiskCount(t *testing.T) {
	tests := []struct {
		instanceType string
		expectResult int64
	}{
		{
			instanceType: "standard_d2_v2",
			expectResult: 8,
		},
		{
			instanceType: "Standard_DS14_V2",
			expectResult: 64,
		},
		{
			instanceType: "NOT_EXISTING",
			expectResult: defaultAzureVolumeLimit,
		},
		{
			instanceType: "",
			expectResult: defaultAzureVolumeLimit,
		},
	}

	for _, test := range tests {
		result := getMaxDataDiskCount(test.instanceType)
		assert.Equal(t, test.expectResult, result)
	}
}

func TestEnsureMountPoint(t *testing.T) {
	skipIfTestingDriverV2(t)

	errorTarget, err := testutil.GetWorkDirPath("error_is_likely_target")
	assert.NoError(t, err)
	alreadyExistTarget, err := testutil.GetWorkDirPath("false_is_likely_exist_target")
	assert.NoError(t, err)
	azuredisk, err := testutil.GetWorkDirPath("azure.go")
	assert.NoError(t, err)

	tests := []struct {
		desc          string
		target        string
		skipOnWindows bool
		expectedMnt   bool
		expectedErr   testutil.TestError
	}{
		{
			desc:          "[Error] Mocked by IsLikelyNotMountPoint",
			target:        errorTarget,
			skipOnWindows: true, // no error reported in windows
			expectedErr: testutil.TestError{
				DefaultError: errors.New("fake IsLikelyNotMountPoint: fake error"),
			},
			expectedMnt: false,
		},
		{
			desc:          "[Error] Not a directory",
			target:        azuredisk,
			skipOnWindows: true, // no error reported in windows
			expectedErr: testutil.TestError{
				DefaultError: &os.PathError{Op: "mkdir", Path: azuredisk, Err: syscall.ENOTDIR},
			},
		},
		{
			desc:        "[Success] Successful run",
			target:      targetTest,
			expectedErr: testutil.TestError{},
			expectedMnt: false,
		},
		{
			desc:          "[Success] Already existing mount",
			target:        alreadyExistTarget,
			skipOnWindows: true, // not consistent result between Linux and Windows
			expectedErr:   testutil.TestError{},
			expectedMnt:   true,
		},
	}

	// Setup
	_ = makeDir(alreadyExistTarget)
	d, err := newFakeDriverV1(t)
	assert.NoError(t, err)

	for _, test := range tests {
		if !(runtime.GOOS == "windows" && test.skipOnWindows) {
			mnt, err := d.ensureMountPoint(test.target)
			if !testutil.AssertError(&test.expectedErr, err) {
				t.Errorf("desc: %s\n actualErr: (%v), expectedErr: (%v)", test.desc, err, test.expectedErr.Error())
			}
			if err == nil {
				assert.Equal(t, test.expectedMnt, mnt)
			}
		}
	}

	// Clean up
	err = os.RemoveAll(alreadyExistTarget)
	assert.NoError(t, err)
	err = os.RemoveAll(targetTest)
	assert.NoError(t, err)
}

func TestNodeGetVolumeStats(t *testing.T) {
	nonexistedPath := "/not/a/real/directory"
	fakePath := "/tmp/fake-volume-path"
	tests := []struct {
		desc         string
		req          csi.NodeGetVolumeStatsRequest
		expectedErr  error
		skipOnDarwin bool
	}{
		{
			desc:        "Volume ID missing",
			req:         csi.NodeGetVolumeStatsRequest{VolumePath: targetTest},
			expectedErr: status.Error(codes.InvalidArgument, "NodeGetVolumeStats volume ID was empty"),
		},
		{
			desc:        "VolumePath missing",
			req:         csi.NodeGetVolumeStatsRequest{VolumeId: "vol_1"},
			expectedErr: status.Error(codes.InvalidArgument, "NodeGetVolumeStats volume path was empty"),
		},
		{
			desc:        "Not existed volume path",
			req:         csi.NodeGetVolumeStatsRequest{VolumePath: nonexistedPath, VolumeId: "vol_1"},
			expectedErr: status.Errorf(codes.NotFound, "path /not/a/real/directory does not exist"),
		},
		{
			desc:         "standard success",
			req:          csi.NodeGetVolumeStatsRequest{VolumePath: fakePath, VolumeId: "vol_1"},
			skipOnDarwin: true,
			expectedErr:  nil,
		},
	}

	// Setup
	_ = makeDir(fakePath)
	d, err := NewFakeDriver(t)
	assert.NoError(t, err)

	for _, test := range tests {
		if !(test.skipOnDarwin && runtime.GOOS == "darwin") {
			_, err := d.NodeGetVolumeStats(context.Background(), &test.req)
			if !reflect.DeepEqual(err, test.expectedErr) {
				t.Errorf("desc: %s\n actualErr: (%v), expectedErr: (%v)", test.desc, err, test.expectedErr)
			}
		}
	}

	// Clean up
	err = os.RemoveAll(fakePath)
	assert.NoError(t, err)
}

func TestNodeStageVolume(t *testing.T) {
	d, _ := NewFakeDriver(t)

	stdVolCap := &csi.VolumeCapability_Mount{
		Mount: &csi.VolumeCapability_MountVolume{
			FsType: defaultLinuxFsType,
		},
	}
	mp := make(map[string]string)
	mp["fstype"] = defaultLinuxFsType
	stdVolCapBlock := &csi.VolumeCapability_Block{
		Block: &csi.VolumeCapability_BlockVolume{},
	}

	volumeCap := csi.VolumeCapability_AccessMode{Mode: 2}
	volumeCapWrong := csi.VolumeCapability_AccessMode{Mode: 10}
	publishContext := map[string]string{
		LUN: "/dev/01",
	}

	tests := []struct {
		desc         string
		setup        func()
		req          csi.NodeStageVolumeRequest
		expectedErr  error
		skipOnDarwin bool
		cleanup      func()
	}{
		{
			desc:        "Volume ID missing",
			req:         csi.NodeStageVolumeRequest{},
			expectedErr: status.Error(codes.InvalidArgument, "Volume ID not provided"),
		},
		{
			desc:        "Stage target path missing",
			req:         csi.NodeStageVolumeRequest{VolumeId: "vol_1"},
			expectedErr: status.Error(codes.InvalidArgument, "Staging target not provided"),
		},
		{
			desc:        "Volume capabilities missing",
			req:         csi.NodeStageVolumeRequest{VolumeId: "vol_1", StagingTargetPath: sourceTest},
			expectedErr: status.Error(codes.InvalidArgument, "Volume capability not provided"),
		},
		{
			desc:        "Volume capabilities not supported",
			req:         csi.NodeStageVolumeRequest{VolumeId: "vol_1", StagingTargetPath: sourceTest, VolumeCapability: &csi.VolumeCapability{AccessMode: &volumeCapWrong}},
			expectedErr: status.Error(codes.InvalidArgument, "Volume capability not supported"),
		},
		{
			desc: "Volume operation in progress",
			setup: func() {
				d.getVolumeLocks().TryAcquire("vol_1")
			},
			req: csi.NodeStageVolumeRequest{VolumeId: "vol_1", StagingTargetPath: sourceTest, VolumeCapability: &csi.VolumeCapability{AccessMode: &volumeCap,
				AccessType: stdVolCapBlock}},
			expectedErr: status.Error(codes.Aborted, fmt.Sprintf(volumeOperationAlreadyExistsFmt, "vol_1")),
			cleanup: func() {
				d.getVolumeLocks().Release("vol_1")
			},
		},
		{
			desc: "Access type is block",
			req: csi.NodeStageVolumeRequest{VolumeId: "vol_1", StagingTargetPath: sourceTest, VolumeCapability: &csi.VolumeCapability{AccessMode: &volumeCap,
				AccessType: stdVolCapBlock}},
			expectedErr: nil,
		},
		{
			desc: "Lun not provided",
			req: csi.NodeStageVolumeRequest{VolumeId: "vol_1", StagingTargetPath: sourceTest, VolumeCapability: &csi.VolumeCapability{AccessMode: &volumeCap,
				AccessType: stdVolCap}},
			expectedErr: status.Error(codes.InvalidArgument, "lun not provided"),
		},
		{
			desc:         "Invalid Lun",
			skipOnDarwin: true,
			req: csi.NodeStageVolumeRequest{VolumeId: "vol_1", StagingTargetPath: sourceTest,
				VolumeCapability: &csi.VolumeCapability{AccessMode: &volumeCap,
					AccessType: stdVolCap},
				PublishContext: publishContext,
				VolumeContext:  mp,
			},

			expectedErr: status.Error(codes.Internal, "Failed to find disk on lun /dev/01. cannot parse deviceInfo: /dev/01"),
		},
	}

	// Setup
	_ = makeDir(sourceTest)
	_ = makeDir(targetTest)
<<<<<<< HEAD
	d, err := NewFakeDriver(t)
=======
	fakeMounter, err := NewFakeMounter()
>>>>>>> ba94ffef
	assert.NoError(t, err)

	for _, test := range tests {
		if test.setup != nil {
			test.setup()
		}
		if !(test.skipOnDarwin && runtime.GOOS == "darwin") {
			_, err := d.NodeStageVolume(context.Background(), &test.req)
			if test.desc == "Failed volume mount" {
				assert.Error(t, err)
			} else if !reflect.DeepEqual(err, test.expectedErr) {
				t.Errorf("desc: %s\n actualErr: (%v), expectedErr: (%v)", test.desc, err, test.expectedErr)
			}
		}
		if test.cleanup != nil {
			test.cleanup()
		}
	}

	// Clean up
	err = os.RemoveAll(sourceTest)
	assert.NoError(t, err)
	err = os.RemoveAll(targetTest)
	assert.NoError(t, err)
}

func TestNodeUnstageVolume(t *testing.T) {
<<<<<<< HEAD
	d, err := NewFakeDriver(t)
	assert.NoError(t, err)
=======
	d, _ := NewFakeDriver(t)
>>>>>>> ba94ffef
	errorTarget, err := testutil.GetWorkDirPath("error_is_likely_target")
	assert.NoError(t, err)
	targetFile, err := testutil.GetWorkDirPath("abc.go")
	assert.NoError(t, err)

	tests := []struct {
		setup         func()
		desc          string
		req           csi.NodeUnstageVolumeRequest
		skipOnWindows bool
		skipOnDarwin  bool
		expectedErr   testutil.TestError
		cleanup       func()
	}{
		{
			desc: "Volume ID missing",
			req:  csi.NodeUnstageVolumeRequest{StagingTargetPath: targetTest},
			expectedErr: testutil.TestError{
				DefaultError: status.Error(codes.InvalidArgument, "Volume ID not provided"),
			},
		},
		{
			desc: "Staging target missing ",
			req:  csi.NodeUnstageVolumeRequest{VolumeId: "vol_1"},
			expectedErr: testutil.TestError{
				DefaultError: status.Error(codes.InvalidArgument, "Staging target not provided"),
			},
		},
		{
			desc:          "[Error] CleanupMountPoint error mocked by IsLikelyNotMountPoint",
			req:           csi.NodeUnstageVolumeRequest{StagingTargetPath: errorTarget, VolumeId: "vol_1"},
			skipOnWindows: true, // no error reported in windows
			skipOnDarwin:  true,
			expectedErr: testutil.TestError{
				DefaultError: status.Error(codes.Internal, fmt.Sprintf("failed to unmount staging target \"%s\": "+
					"fake IsLikelyNotMountPoint: fake error", errorTarget)),
			},
		},
		{
			desc: "[Error] Volume operation in progress",
			setup: func() {
				d.getVolumeLocks().TryAcquire("vol_1")
			},
			req: csi.NodeUnstageVolumeRequest{StagingTargetPath: targetFile, VolumeId: "vol_1"},
			expectedErr: testutil.TestError{
				DefaultError: status.Error(codes.Aborted, fmt.Sprintf(volumeOperationAlreadyExistsFmt, "vol_1")),
			},
			cleanup: func() {
				d.getVolumeLocks().Release("vol_1")
			},
		},
		{
			desc:        "[Success] Valid request",
			req:         csi.NodeUnstageVolumeRequest{StagingTargetPath: targetFile, VolumeId: "vol_1"},
			expectedErr: testutil.TestError{},
		},
	}

	//Setup
	_ = makeDir(errorTarget)
<<<<<<< HEAD
=======
	fakeMounter, err := NewFakeMounter()
	assert.NoError(t, err)
	d.setMounter(fakeMounter)
>>>>>>> ba94ffef

	for _, test := range tests {
		if test.setup != nil {
			test.setup()
		}
		if !(runtime.GOOS == "windows" && test.skipOnWindows) &&
			!(runtime.GOOS == "darwin" && test.skipOnDarwin) {
			_, err := d.NodeUnstageVolume(context.Background(), &test.req)
			if !testutil.AssertError(&test.expectedErr, err) {
				t.Errorf("desc: %s\n actualErr: (%v), expectedErr: (%v)", test.desc, err, test.expectedErr.Error())
			}
		}
		if test.cleanup != nil {
			test.cleanup()
		}
	}

	// Clean up
	err = os.RemoveAll(errorTarget)
	assert.NoError(t, err)
}

func TestNodePublishVolume(t *testing.T) {
<<<<<<< HEAD
	d, err := NewFakeDriver(t)
	assert.NoError(t, err)
=======
	d, _ := NewFakeDriver(t)
>>>>>>> ba94ffef

	volumeCap := csi.VolumeCapability_AccessMode{Mode: csi.VolumeCapability_AccessMode_MULTI_NODE_MULTI_WRITER}
	publishContext := map[string]string{
		LUN: "/dev/01",
	}
	errorMountSource, err := testutil.GetWorkDirPath("error_mount_source")
	assert.NoError(t, err)
	alreadyMountedTarget, err := testutil.GetWorkDirPath("false_is_likely_exist_target")
	assert.NoError(t, err)

	azurediskPath := "azure.go"

	// ".\azure.go will get deleted on Windows"
	if runtime.GOOS == "windows" {
		azurediskPath = "testfiles\\azure.go"
	}
	azuredisk, err := testutil.GetWorkDirPath(azurediskPath)
	assert.NoError(t, err)

	stdVolCap := &csi.VolumeCapability_Mount{
		Mount: &csi.VolumeCapability_MountVolume{},
	}
	stdVolCapBlock := &csi.VolumeCapability_Block{
		Block: &csi.VolumeCapability_BlockVolume{},
	}

	tests := []struct {
		desc          string
		setup         func()
		req           csi.NodePublishVolumeRequest
		skipOnWindows bool
		expectedErr   testutil.TestError
		cleanup       func()
	}{
		{
			desc: "Volume capabilities missing",
			req:  csi.NodePublishVolumeRequest{},
			expectedErr: testutil.TestError{
				DefaultError: status.Error(codes.InvalidArgument, "Volume capability missing in request"),
			},
		},
		{
			desc: "Volume ID missing",
			req:  csi.NodePublishVolumeRequest{VolumeCapability: &csi.VolumeCapability{AccessMode: &volumeCap}},
			expectedErr: testutil.TestError{
				DefaultError: status.Error(codes.InvalidArgument, "Volume ID missing in request"),
			},
		},
		{
			desc: "Staging target path missing",
			req: csi.NodePublishVolumeRequest{VolumeCapability: &csi.VolumeCapability{AccessMode: &volumeCap},
				VolumeId: "vol_1"},
			expectedErr: testutil.TestError{
				DefaultError: status.Error(codes.InvalidArgument, "Staging target not provided"),
			},
		},
		{
			desc: "Target path missing",
			req: csi.NodePublishVolumeRequest{VolumeCapability: &csi.VolumeCapability{AccessMode: &volumeCap},
				VolumeId:          "vol_1",
				StagingTargetPath: sourceTest},
			expectedErr: testutil.TestError{
				DefaultError: status.Error(codes.InvalidArgument, "Target path not provided"),
			},
		},
		{
			desc: "[Error] Volume operation in progress",
			setup: func() {
				d.getVolumeLocks().TryAcquire("vol_1")
			},
			req: csi.NodePublishVolumeRequest{VolumeCapability: &csi.VolumeCapability{AccessMode: &volumeCap},
				VolumeId:          "vol_1",
				TargetPath:        targetTest,
				StagingTargetPath: sourceTest,
				Readonly:          true},
			expectedErr: testutil.TestError{
				DefaultError: status.Error(codes.Aborted, fmt.Sprintf(volumeOperationAlreadyExistsFmt, "vol_1")),
			},
			cleanup: func() {
				d.getVolumeLocks().Release("vol_1")
			},
		},
		{
			desc: "[Error] Not a directory",
			req: csi.NodePublishVolumeRequest{VolumeCapability: &csi.VolumeCapability{AccessMode: &volumeCap, AccessType: stdVolCap},
				VolumeId:          "vol_1",
				TargetPath:        azuredisk,
				StagingTargetPath: sourceTest,
				Readonly:          true},
			skipOnWindows: true, // permission issues
			expectedErr: testutil.TestError{
				DefaultError: status.Errorf(codes.Internal, fmt.Sprintf("Could not mount target \"%s\": "+
					"mkdir %s: not a directory", azuredisk, azuredisk)),
			},
		},
		{
			desc: "[Error] Lun not provided",
			req: csi.NodePublishVolumeRequest{VolumeCapability: &csi.VolumeCapability{AccessMode: &volumeCap, AccessType: stdVolCapBlock},
				VolumeId:          "vol_1",
				TargetPath:        azuredisk,
				StagingTargetPath: sourceTest,
				Readonly:          true},
			expectedErr: testutil.TestError{
				DefaultError: status.Error(codes.InvalidArgument, "lun not provided"),
			},
		},
		{
			desc: "[Error] Lun not valid",
			req: csi.NodePublishVolumeRequest{VolumeCapability: &csi.VolumeCapability{AccessMode: &volumeCap, AccessType: stdVolCapBlock},
				VolumeId:          "vol_1",
				TargetPath:        azuredisk,
				StagingTargetPath: sourceTest,
				PublishContext:    publishContext,
				Readonly:          true},
			expectedErr: testutil.TestError{
				DefaultError: status.Error(codes.Internal, "Failed to find device path with lun /dev/01. cannot parse deviceInfo: /dev/01"),
			},
		},
		{
			desc: "[Error] Mount error mocked by Mount",
			req: csi.NodePublishVolumeRequest{VolumeCapability: &csi.VolumeCapability{AccessMode: &volumeCap},
				VolumeId:          "vol_1",
				TargetPath:        targetTest,
				StagingTargetPath: errorMountSource,
				Readonly:          true},
			skipOnWindows: true, // permission issues
			expectedErr: testutil.TestError{
				DefaultError: status.Errorf(codes.Internal, fmt.Sprintf("Could not mount \"%s\" at \"%s\": "+
					"fake Mount: source error", errorMountSource, targetTest)),
			},
		},
		{
			desc: "[Success] Valid request already mounted",
			req: csi.NodePublishVolumeRequest{VolumeCapability: &csi.VolumeCapability{AccessMode: &volumeCap},
				VolumeId:          "vol_1",
				TargetPath:        alreadyMountedTarget,
				StagingTargetPath: sourceTest,
				Readonly:          true},
			skipOnWindows: true, // permission issues
			expectedErr:   testutil.TestError{},
		},
		{
			desc: "[Success] Valid request",
			req: csi.NodePublishVolumeRequest{VolumeCapability: &csi.VolumeCapability{AccessMode: &volumeCap},
				VolumeId:          "vol_1",
				TargetPath:        targetTest,
				StagingTargetPath: sourceTest,
				Readonly:          true},
			skipOnWindows: true, // permission issues
			expectedErr:   testutil.TestError{},
		},
	}

	// Setup
	_ = makeDir(alreadyMountedTarget)
<<<<<<< HEAD
=======
	assert.NoError(t, err)
	fakeMounter, err := NewFakeMounter()
	assert.NoError(t, err)
	d.setMounter(fakeMounter)
>>>>>>> ba94ffef

	for _, test := range tests {
		if test.setup != nil {
			test.setup()
		}
		if !(test.skipOnWindows && runtime.GOOS == "windows") {
			var err error
			_, err = d.NodePublishVolume(context.Background(), &test.req)
			if !testutil.AssertError(&test.expectedErr, err) {
				t.Errorf("desc: %s\n actualErr: (%v), expectedErr: (%v)", test.desc, err, test.expectedErr.Error())
			}
		}
		if test.cleanup != nil {
			test.cleanup()
		}
	}

	// Clean up
	err = os.RemoveAll(targetTest)
	assert.NoError(t, err)
	err = os.RemoveAll(alreadyMountedTarget)
	assert.NoError(t, err)
}

func TestNodeUnpublishVolume(t *testing.T) {
<<<<<<< HEAD
	d, err := NewFakeDriver(t)
	assert.NoError(t, err)
=======
	d, _ := NewFakeDriver(t)
>>>>>>> ba94ffef
	errorTarget, err := testutil.GetWorkDirPath("error_is_likely_target")
	assert.NoError(t, err)
	targetFile, err := testutil.GetWorkDirPath("abc.go")
	assert.NoError(t, err)

	tests := []struct {
		setup         func()
		desc          string
		req           csi.NodeUnpublishVolumeRequest
		skipOnWindows bool
		skipOnDarwin  bool
		expectedErr   testutil.TestError
		cleanup       func()
	}{
		{
			desc: "Volume ID missing",
			req:  csi.NodeUnpublishVolumeRequest{TargetPath: targetTest},
			expectedErr: testutil.TestError{
				DefaultError: status.Error(codes.InvalidArgument, "Volume ID missing in request"),
			},
		},
		{
			desc: "Target missing",
			req:  csi.NodeUnpublishVolumeRequest{VolumeId: "vol_1"},
			expectedErr: testutil.TestError{
				DefaultError: status.Error(codes.InvalidArgument, "Target path missing in request"),
			},
		},
		{
			desc: "[Error] Volume operation in progress",
			setup: func() {
				d.getVolumeLocks().TryAcquire("vol_1")
			},
			req: csi.NodeUnpublishVolumeRequest{TargetPath: targetFile, VolumeId: "vol_1"},
			expectedErr: testutil.TestError{
				DefaultError: status.Error(codes.Aborted, fmt.Sprintf(volumeOperationAlreadyExistsFmt, "vol_1")),
			},
			cleanup: func() {
				d.getVolumeLocks().Release("vol_1")
			},
		},
		{
			desc:          "[Error] Unmount error mocked by IsLikelyNotMountPoint",
			req:           csi.NodeUnpublishVolumeRequest{TargetPath: errorTarget, VolumeId: "vol_1"},
			skipOnWindows: true, // no error reported in windows
			skipOnDarwin:  true, // no error reported in darwin
			expectedErr: testutil.TestError{
				DefaultError: status.Error(codes.Internal, fmt.Sprintf("failed to unmount target \"%s\": fake IsLikelyNotMountPoint: fake error", errorTarget)),
			},
		},
		{
			desc:        "[Success] Valid request",
			req:         csi.NodeUnpublishVolumeRequest{TargetPath: targetFile, VolumeId: "vol_1"},
			expectedErr: testutil.TestError{},
		},
	}

	// Setup
	_ = makeDir(errorTarget)
<<<<<<< HEAD
=======
	fakeMounter, err := NewFakeMounter()
	assert.NoError(t, err)
	d.setMounter(fakeMounter)
>>>>>>> ba94ffef

	for _, test := range tests {
		if test.setup != nil {
			test.setup()
		}
		if !(test.skipOnWindows && runtime.GOOS == "windows") &&
			!(test.skipOnDarwin && runtime.GOOS == "darwin") {
			_, err := d.NodeUnpublishVolume(context.Background(), &test.req)
			if !testutil.AssertError(&test.expectedErr, err) {
				t.Errorf("desc: %s\n actualErr: (%v), expectedErr: (%v)", test.desc, err, test.expectedErr.Error())
			}
		}
		if test.cleanup != nil {
			test.cleanup()
		}
	}

	// Clean up
	err = os.RemoveAll(errorTarget)
	assert.NoError(t, err)
}

func TestNodeExpandVolume(t *testing.T) {
	d, _ := NewFakeDriver(t)
	_ = makeDir(targetTest)
	notFoundErr := errors.New("exit status 1")
	volumeCapWrong := csi.VolumeCapability_AccessMode{Mode: 10}

	stdCapacityRange = &csi.CapacityRange{
		RequiredBytes: volumehelper.GiBToBytes(15),
		LimitBytes:    volumehelper.GiBToBytes(10),
	}

	invalidPathErr := testutil.TestError{
		DefaultError: status.Error(codes.NotFound, "failed to determine device path for volumePath [./test]: path \"./test\" does not exist"),
		WindowsError: status.Errorf(codes.NotFound, "error getting the volume for the mount ./test, internal error error getting volume from mount. cmd: (Get-Item -Path ./test).Target, output: , error: path \"./test\" does not exist"),
	}
	volumeCapacityErr := testutil.TestError{
		DefaultError: status.Error(codes.InvalidArgument, "VolumeCapability is invalid."),
	}
	devicePathErr := testutil.TestError{
		DefaultError: status.Errorf(codes.NotFound, "could not determine device path(%s), error: %v", targetTest, notFoundErr),
		WindowsError: status.Errorf(codes.NotFound, "error getting the volume for the mount %s, internal error error getting volume from mount. cmd: (Get-Item -Path %s).Target, output: , error: %v", targetTest, targetTest, notFoundErr),
	}
	blockSizeErr := testutil.TestError{
		DefaultError: status.Error(codes.Internal, "Could not get size of block volume at path test: error when getting size of block volume at path test: output: , err: exit status 1"),
	}

	if runtime.GOOS == "darwin" {
		invalidPathErr.DefaultError = status.Error(codes.NotFound, "failed to determine device path for volumePath [./test]: volume/util/hostutil on this platform is not supported")
		volumeCapacityErr.DefaultError = status.Errorf(codes.NotFound, "failed to determine device path for volumePath [%s]: volume/util/hostutil on this platform is not supported", targetTest)
		devicePathErr.DefaultError = status.Errorf(codes.NotFound, "failed to determine device path for volumePath [%s]: volume/util/hostutil on this platform is not supported", targetTest)
		blockSizeErr.DefaultError = status.Errorf(codes.NotFound, "failed to determine device path for volumePath [%s]: volume/util/hostutil on this platform is not supported", targetTest)
	}

	notFoundErrAction := func() ([]byte, []byte, error) {
		return []byte{}, []byte{}, notFoundErr
	}

	tests := []struct {
		desc          string
		req           csi.NodeExpandVolumeRequest
		expectedErr   testutil.TestError
		outputScripts []testingexec.FakeAction
	}{
		{
			desc: "Volume ID missing",
			req:  csi.NodeExpandVolumeRequest{},
			expectedErr: testutil.TestError{
				DefaultError: status.Error(codes.InvalidArgument, "Volume ID not provided"),
			},
		},
		{
			desc: "could not find path",
			req: csi.NodeExpandVolumeRequest{
				CapacityRange: stdCapacityRange,
				VolumePath:    "./test",
				VolumeId:      "test",
			},
			expectedErr: invalidPathErr,
		},
		{
			desc: "volume path not provide",
			req: csi.NodeExpandVolumeRequest{
				CapacityRange:     stdCapacityRange,
				StagingTargetPath: "test",
				VolumeId:          "test",
			},
			expectedErr: testutil.TestError{
				DefaultError: status.Error(codes.InvalidArgument, "volume path must be provided"),
			},
		},
		{
			desc: "Volume capacity invalid",
			req: csi.NodeExpandVolumeRequest{
				CapacityRange:     stdCapacityRange,
				VolumePath:        targetTest,
				VolumeId:          "test",
				StagingTargetPath: "test",
				VolumeCapability:  &csi.VolumeCapability{AccessMode: &volumeCapWrong},
			},
			expectedErr: volumeCapacityErr,
		},
		{
			desc: "Invalid device path",
			req: csi.NodeExpandVolumeRequest{
				CapacityRange:     stdCapacityRange,
				VolumePath:        targetTest,
				VolumeId:          "test",
				StagingTargetPath: "",
			},
			expectedErr:   devicePathErr,
			outputScripts: []testingexec.FakeAction{notFoundErrAction},
		},
		{
			desc: "No block size at path",
			req: csi.NodeExpandVolumeRequest{
				CapacityRange:     stdCapacityRange,
				VolumePath:        targetTest,
				VolumeId:          "test",
				StagingTargetPath: "test",
			},
			expectedErr:   devicePathErr,
			outputScripts: []testingexec.FakeAction{notFoundErrAction},
		},
	}

	if runtime.GOOS == "windows" {
		winNotFoundErrAction := func() ([]byte, []byte, error) {
			return []byte{}, []byte{}, errors.New("path \"./test\" does not exist")
		}
		tests[1].outputScripts = []testingexec.FakeAction{winNotFoundErrAction}
	} else if isTestingDriverV2() {
		d.setIsBlockDevicePathError("./test", false, errors.New("path \"./test\" does not exist"))
	}

	for _, test := range tests {
		d.setNextCommandOutputScripts(test.outputScripts...)

		_, err := d.NodeExpandVolume(context.Background(), &test.req)
		if !testutil.AssertError(&test.expectedErr, err) {
			t.Errorf("desc: %s\n actualErr: (%v), expectedErr: (%v)", test.desc, err, test.expectedErr.Error())
		}
	}
	err := os.RemoveAll(targetTest)
	assert.NoError(t, err)
}

func TestEnsureBlockTargetFile(t *testing.T) {
	// This functionality has moved to the provisioner package in DriverV2.
	skipIfTestingDriverV2(t)

	// Skip this test because `util/mount` not supported on darwin
	if runtime.GOOS == "darwin" {
		t.Skip("Skipping tests on darwin")
	}
	testTarget, err := testutil.GetWorkDirPath("test")
	assert.NoError(t, err)
	testPath, err := testutil.GetWorkDirPath(fmt.Sprintf("test%ctest", os.PathSeparator))
	assert.NoError(t, err)
	d, err := newFakeDriverV1(t)
	assert.NoError(t, err)

	tests := []struct {
		desc        string
		req         string
		expectedErr testutil.TestError
	}{
		{
			desc:        "valid test",
			req:         testTarget,
			expectedErr: testutil.TestError{},
		},
		{
			desc: "test if file exists",
			req:  testPath,
			expectedErr: testutil.TestError{
				DefaultError: status.Error(codes.Internal, fmt.Sprintf("Could not mount target \"%s\": mkdir %s: not a directory", testTarget, testTarget)),
				WindowsError: status.Error(codes.Internal, fmt.Sprintf("Could not remove mount target %#v: remove %s: The system cannot find the path specified.", testPath, testPath)),
			},
		},
	}
	for _, test := range tests {
		err := d.ensureBlockTargetFile(test.req)
		if !testutil.AssertError(&test.expectedErr, err) {
			t.Errorf("desc: %s\n actualErr: (%v), expectedErr: (%v)", test.desc, err, test.expectedErr.Error())
		}
	}
	err = os.RemoveAll(testTarget)
	assert.NoError(t, err)
}

func makeDir(pathname string) error {
	err := os.MkdirAll(pathname, os.FileMode(0755))
	if err != nil {
		if !os.IsExist(err) {
			return err
		}
	}
	return nil
}

func TestMakeDir(t *testing.T) {
	//Successfully create directory
	err := makeDir(targetTest)
	assert.NoError(t, err)

	//Failed case
	err = makeDir("./azure.go")
	var e *os.PathError
	if !errors.As(err, &e) {
		t.Errorf("Unexpected Error: %v", err)
	}

	// Remove the directory created
	err = os.RemoveAll(targetTest)
	assert.NoError(t, err)
}

func TestGetDevicePathWithLUN(t *testing.T) {
	skipIfTestingDriverV2(t)
	d, _ := newFakeDriverV1(t)
	tests := []struct {
		desc        string
		req         string
		expectedErr error
	}{
		{
			desc:        "valid test",
			req:         "unit-test",
			expectedErr: errors.New("cannot parse deviceInfo: unit-test"),
		},
	}
	for _, test := range tests {
		_, err := d.getDevicePathWithLUN(test.req)
		if !reflect.DeepEqual(err, test.expectedErr) {
			t.Errorf("desc: %s\n actualErr: (%v), expectedErr: (%v)", test.desc, err, test.expectedErr)
		}
	}
}<|MERGE_RESOLUTION|>--- conflicted
+++ resolved
@@ -272,7 +272,8 @@
 }
 
 func TestNodeStageVolume(t *testing.T) {
-	d, _ := NewFakeDriver(t)
+	d, err := NewFakeDriver(t)
+	assert.NoError(t, err)
 
 	stdVolCap := &csi.VolumeCapability_Mount{
 		Mount: &csi.VolumeCapability_MountVolume{
@@ -360,12 +361,6 @@
 	// Setup
 	_ = makeDir(sourceTest)
 	_ = makeDir(targetTest)
-<<<<<<< HEAD
-	d, err := NewFakeDriver(t)
-=======
-	fakeMounter, err := NewFakeMounter()
->>>>>>> ba94ffef
-	assert.NoError(t, err)
 
 	for _, test := range tests {
 		if test.setup != nil {
@@ -392,12 +387,8 @@
 }
 
 func TestNodeUnstageVolume(t *testing.T) {
-<<<<<<< HEAD
 	d, err := NewFakeDriver(t)
 	assert.NoError(t, err)
-=======
-	d, _ := NewFakeDriver(t)
->>>>>>> ba94ffef
 	errorTarget, err := testutil.GetWorkDirPath("error_is_likely_target")
 	assert.NoError(t, err)
 	targetFile, err := testutil.GetWorkDirPath("abc.go")
@@ -458,12 +449,6 @@
 
 	//Setup
 	_ = makeDir(errorTarget)
-<<<<<<< HEAD
-=======
-	fakeMounter, err := NewFakeMounter()
-	assert.NoError(t, err)
-	d.setMounter(fakeMounter)
->>>>>>> ba94ffef
 
 	for _, test := range tests {
 		if test.setup != nil {
@@ -487,12 +472,8 @@
 }
 
 func TestNodePublishVolume(t *testing.T) {
-<<<<<<< HEAD
 	d, err := NewFakeDriver(t)
 	assert.NoError(t, err)
-=======
-	d, _ := NewFakeDriver(t)
->>>>>>> ba94ffef
 
 	volumeCap := csi.VolumeCapability_AccessMode{Mode: csi.VolumeCapability_AccessMode_MULTI_NODE_MULTI_WRITER}
 	publishContext := map[string]string{
@@ -648,13 +629,6 @@
 
 	// Setup
 	_ = makeDir(alreadyMountedTarget)
-<<<<<<< HEAD
-=======
-	assert.NoError(t, err)
-	fakeMounter, err := NewFakeMounter()
-	assert.NoError(t, err)
-	d.setMounter(fakeMounter)
->>>>>>> ba94ffef
 
 	for _, test := range tests {
 		if test.setup != nil {
@@ -680,12 +654,8 @@
 }
 
 func TestNodeUnpublishVolume(t *testing.T) {
-<<<<<<< HEAD
 	d, err := NewFakeDriver(t)
 	assert.NoError(t, err)
-=======
-	d, _ := NewFakeDriver(t)
->>>>>>> ba94ffef
 	errorTarget, err := testutil.GetWorkDirPath("error_is_likely_target")
 	assert.NoError(t, err)
 	targetFile, err := testutil.GetWorkDirPath("abc.go")
@@ -745,12 +715,6 @@
 
 	// Setup
 	_ = makeDir(errorTarget)
-<<<<<<< HEAD
-=======
-	fakeMounter, err := NewFakeMounter()
-	assert.NoError(t, err)
-	d.setMounter(fakeMounter)
->>>>>>> ba94ffef
 
 	for _, test := range tests {
 		if test.setup != nil {
