/*
Copyright 2019 The Kubernetes Authors.

Licensed under the Apache License, Version 2.0 (the "License");
you may not use this file except in compliance with the License.
You may obtain a copy of the License at

    http://www.apache.org/licenses/LICENSE-2.0

Unless required by applicable law or agreed to in writing, software
distributed under the License is distributed on an "AS IS" BASIS,
WITHOUT WARRANTIES OR CONDITIONS OF ANY KIND, either express or implied.
See the License for the specific language governing permissions and
limitations under the License.
*/

package azuredisk

import (
	"context"
	"fmt"
	"path/filepath"
	"reflect"
	"testing"

	"github.com/Azure/azure-sdk-for-go/services/compute/mgmt/2022-03-01/compute"
<<<<<<< HEAD
	azautorest "github.com/Azure/go-autorest/autorest/azure"
	"github.com/Azure/go-autorest/autorest/date"
	autorestmocks "github.com/Azure/go-autorest/autorest/mocks"
	"github.com/Azure/go-autorest/autorest/to"
=======
	"github.com/Azure/go-autorest/autorest/date"
>>>>>>> 9690bc42
	"github.com/container-storage-interface/spec/lib/go/csi"
	"github.com/golang/mock/gomock"
	"github.com/stretchr/testify/assert"
	"google.golang.org/grpc/codes"
	"google.golang.org/grpc/status"
	"google.golang.org/protobuf/types/known/timestamppb"
	v1 "k8s.io/api/core/v1"
	"k8s.io/utils/pointer"
	consts "sigs.k8s.io/azuredisk-csi-driver/pkg/azureconstants"
	"sigs.k8s.io/azuredisk-csi-driver/pkg/azuredisk/mockcorev1"
	"sigs.k8s.io/azuredisk-csi-driver/pkg/azuredisk/mockkubeclient"
	"sigs.k8s.io/azuredisk-csi-driver/pkg/azuredisk/mockpersistentvolume"
	volumehelper "sigs.k8s.io/azuredisk-csi-driver/pkg/util"
	"sigs.k8s.io/azuredisk-csi-driver/test/utils/testutil"
	"sigs.k8s.io/cloud-provider-azure/pkg/azureclients/diskclient/mockdiskclient"
	"sigs.k8s.io/cloud-provider-azure/pkg/azureclients/snapshotclient/mocksnapshotclient"
	"sigs.k8s.io/cloud-provider-azure/pkg/azureclients/vmclient/mockvmclient"
	azure "sigs.k8s.io/cloud-provider-azure/pkg/provider"
	"sigs.k8s.io/cloud-provider-azure/pkg/retry"
)

var (
	testVolumeName = "unit-test-volume"
	testVolumeID   = fmt.Sprintf(consts.ManagedDiskPath, "subs", "rg", testVolumeName)
)

func checkTestError(t *testing.T, expectedErrCode codes.Code, err error) {
	s, ok := status.FromError(err)
	if !ok {
		t.Errorf("could not get error status from err: %v", s)
	}
	if s.Code() != expectedErrCode {
		t.Errorf("expected error code: %v, actual: %v, err: %v", expectedErrCode, s.Code(), err)
	}
}

func TestCreateVolume(t *testing.T) {
	testCases := []struct {
		name     string
		testFunc func(t *testing.T)
	}{
		{
			name: " invalid ",
			testFunc: func(t *testing.T) {
				d, _ := NewFakeDriver(t)
				d.setControllerCapabilities([]*csi.ControllerServiceCapability{})
				req := &csi.CreateVolumeRequest{}
				_, err := d.CreateVolume(context.Background(), req)
				expectedErr := status.Error(codes.InvalidArgument, "CREATE_DELETE_VOLUME")
				if !testutil.IsErrorEquivalent(err, expectedErr) {
					t.Errorf("actualErr: (%v), expectedErr: (%v)", err, expectedErr)
				}
			},
		},
		{
			name: " volume name missing",
			testFunc: func(t *testing.T) {
				d, _ := NewFakeDriver(t)
				req := &csi.CreateVolumeRequest{}
				_, err := d.CreateVolume(context.Background(), req)
				expectedErr := status.Error(codes.InvalidArgument, "CreateVolume Name must be provided")
				if !testutil.IsErrorEquivalent(err, expectedErr) {
					t.Errorf("actualErr: (%v), expectedErr: (%v)", err, expectedErr)
				}
			},
		},
		{
			name: "volume capabilities missing",
			testFunc: func(t *testing.T) {
				d, _ := NewFakeDriver(t)
				req := &csi.CreateVolumeRequest{
					Name: "unit-test",
				}
				_, err := d.CreateVolume(context.Background(), req)
				expectedErr := status.Error(codes.InvalidArgument, "CreateVolume Volume capabilities must be provided")
				if !testutil.IsErrorEquivalent(err, expectedErr) {
					t.Errorf("actualErr: (%v), expectedErr: (%v)", err, expectedErr)
				}
			},
		},
		{
			name: "require volume size exceed",
			testFunc: func(t *testing.T) {
				d, _ := NewFakeDriver(t)
				stdCapacityRange = &csi.CapacityRange{
					RequiredBytes: volumehelper.GiBToBytes(15),
					LimitBytes:    volumehelper.GiBToBytes(10),
				}
				req := &csi.CreateVolumeRequest{
					Name:               "unit-test",
					CapacityRange:      stdCapacityRange,
					VolumeCapabilities: createVolumeCapabilities(csi.VolumeCapability_AccessMode_SINGLE_NODE_WRITER),
				}
				_, err := d.CreateVolume(context.Background(), req)
				expectedErr := status.Error(codes.InvalidArgument, "After round-up, volume size exceeds the limit specified")
				if !testutil.IsErrorEquivalent(err, expectedErr) {
					t.Errorf("actualErr: (%v), expectedErr: (%v)", err, expectedErr)
				}
			},
		},
		{
			name: "logical sector size parse error",
			testFunc: func(t *testing.T) {
				d, _ := NewFakeDriver(t)
				mp := make(map[string]string)
				mp[consts.LogicalSectorSizeField] = "aaa"
				req := &csi.CreateVolumeRequest{
					Name:               "unit-test",
					VolumeCapabilities: createVolumeCapabilities(csi.VolumeCapability_AccessMode_SINGLE_NODE_WRITER),
					Parameters:         mp,
				}
				_, err := d.CreateVolume(context.Background(), req)
				expectedErr := status.Error(codes.InvalidArgument, "Failed parsing disk parameters: parse aaa failed with error: strconv.Atoi: parsing \"aaa\": invalid syntax")
				if !testutil.IsErrorEquivalent(err, expectedErr) {
					t.Errorf("actualErr: (%v), expectedErr: (%v)", err, expectedErr)
				}
			},
		},
		{
			name: "maxshare parse error ",
			testFunc: func(t *testing.T) {
				d, _ := NewFakeDriver(t)
				mp := make(map[string]string)
				mp[consts.MaxSharesField] = "aaa"
				req := &csi.CreateVolumeRequest{
					Name:               "unit-test",
					VolumeCapabilities: createVolumeCapabilities(csi.VolumeCapability_AccessMode_SINGLE_NODE_WRITER),
					Parameters:         mp,
				}
				_, err := d.CreateVolume(context.Background(), req)
				expectedErr := status.Error(codes.InvalidArgument, "Failed parsing disk parameters: parse aaa failed with error: strconv.Atoi: parsing \"aaa\": invalid syntax")
				if !testutil.IsErrorEquivalent(err, expectedErr) {
					t.Errorf("actualErr: (%v), expectedErr: (%v)", err, expectedErr)
				}
			},
		},
		{
			name: "maxshare invalid value ",
			testFunc: func(t *testing.T) {
				d, _ := NewFakeDriver(t)
				mp := make(map[string]string)
				mp[consts.MaxSharesField] = "0"
				req := &csi.CreateVolumeRequest{
					Name:               "unit-test",
					VolumeCapabilities: stdVolumeCapabilities,
					Parameters:         mp,
				}
				_, err := d.CreateVolume(context.Background(), req)
				expectedErr := status.Error(codes.InvalidArgument, "Failed parsing disk parameters: parse 0 returned with invalid value: 0")
				if !testutil.IsErrorEquivalent(err, expectedErr) {
					t.Errorf("actualErr: (%v), expectedErr: (%v)", err, expectedErr)
				}
			},
		},
		{
			name: "invalid perf profile",
			testFunc: func(t *testing.T) {
				d, _ := NewFakeDriver(t)
				mp := make(map[string]string)
				mp[consts.PerfProfileField] = "blah"
				req := &csi.CreateVolumeRequest{
					Name:               "unit-test",
					VolumeCapabilities: stdVolumeCapabilities,
					Parameters:         mp,
				}
				_, err := d.CreateVolume(context.Background(), req)
				expectedErr := status.Error(codes.InvalidArgument, "Failed parsing disk parameters: perf profile blah is not supported, supported tuning modes are none and basic")
				if !testutil.IsErrorEquivalent(err, expectedErr) {
					t.Errorf("actualErr: (%v), expectedErr: (%v)", err, expectedErr)
				}
			},
		},
		{
			name: "Volume capability not supported ",
			testFunc: func(t *testing.T) {
				d, _ := NewFakeDriver(t)
				mp := make(map[string]string)
				mp[consts.MaxSharesField] = "1"
				mp[consts.SkuNameField] = "ut"
				mp[consts.LocationField] = "ut"
				mp[consts.StorageAccountTypeField] = "ut"
				mp[consts.ResourceGroupField] = "ut"
				mp[consts.DiskIOPSReadWriteField] = "ut"
				mp[consts.DiskMBPSReadWriteField] = "ut"
				mp[consts.DiskNameField] = "ut"
				mp[consts.DesIDField] = "ut"
				mp[consts.WriteAcceleratorEnabled] = "ut"
				req := &csi.CreateVolumeRequest{
					Name:               "unit-test",
					VolumeCapabilities: createVolumeCapabilities(csi.VolumeCapability_AccessMode_MULTI_NODE_MULTI_WRITER),
					Parameters:         mp,
				}
				_, err := d.CreateVolume(context.Background(), req)
				expectedErr := status.Error(codes.InvalidArgument, "Volume capability not supported")
				if !testutil.IsErrorEquivalent(err, expectedErr) {
					t.Errorf("actualErr: (%v), expectedErr: (%v)", err, expectedErr)
				}
			},
		},
		{
			name: "normalize storageaccounttype error ",
			testFunc: func(t *testing.T) {
				d, _ := NewFakeDriver(t)
				mp := make(map[string]string)
				mp[consts.StorageAccountTypeField] = "NOT_EXISTING"
				req := &csi.CreateVolumeRequest{
					Name:               "unit-test",
					VolumeCapabilities: createVolumeCapabilities(csi.VolumeCapability_AccessMode_SINGLE_NODE_WRITER),
					Parameters:         mp,
				}
				_, err := d.CreateVolume(context.Background(), req)
				expectedErr := status.Error(codes.InvalidArgument, "azureDisk - NOT_EXISTING is not supported sku/storageaccounttype. Supported values are [Premium_LRS Premium_ZRS Standard_LRS StandardSSD_LRS StandardSSD_ZRS UltraSSD_LRS PremiumV2_LRS]")
				if !testutil.IsErrorEquivalent(err, expectedErr) {
					t.Errorf("actualErr: (%v), expectedErr: (%v)", err, expectedErr)
				}
			},
		},
		{
			name: "normalize cache mode error ",
			testFunc: func(t *testing.T) {
				d, _ := NewFakeDriver(t)
				mp := make(map[string]string)
				mp[consts.CachingModeField] = "WriteOnly"
				req := &csi.CreateVolumeRequest{
					Name:               "unit-test",
					VolumeCapabilities: createVolumeCapabilities(csi.VolumeCapability_AccessMode_SINGLE_NODE_WRITER),
					Parameters:         mp,
				}
				_, err := d.CreateVolume(context.Background(), req)
				expectedErr := status.Error(codes.InvalidArgument, "azureDisk - WriteOnly is not supported cachingmode. Supported values are [None ReadOnly ReadWrite]")
				if !testutil.IsErrorEquivalent(err, expectedErr) {
					t.Errorf("actualErr: (%v), expectedErr: (%v)", err, expectedErr)
				}
			},
		},
		{
			name: "custom tags error ",
			testFunc: func(t *testing.T) {
				d, _ := NewFakeDriver(t)
				mp := make(map[string]string)
				mp["tags"] = "unit-test"
				req := &csi.CreateVolumeRequest{
					Name:               "unit-test",
					VolumeCapabilities: createVolumeCapabilities(csi.VolumeCapability_AccessMode_SINGLE_NODE_WRITER),
					Parameters:         mp,
				}
				disk := compute.Disk{
					DiskProperties: &compute.DiskProperties{},
				}
				d.getCloud().DisksClient.(*mockdiskclient.MockInterface).EXPECT().Get(gomock.Any(), gomock.Any(), gomock.Any(), gomock.Any()).Return(disk, nil).AnyTimes()
				_, err := d.CreateVolume(context.Background(), req)
				expectedErr := status.Error(codes.InvalidArgument, "Failed parsing disk parameters: Tags 'unit-test' are invalid, the format should like: 'key1=value1,key2=value2'")
				if !testutil.IsErrorEquivalent(err, expectedErr) {
					t.Errorf("actualErr: (%v), expectedErr: (%v)", err, expectedErr)
				}
			},
		},
		{
			name: "create managed disk error ",
			testFunc: func(t *testing.T) {
				d, _ := NewFakeDriver(t)
				mp := make(map[string]string)
				mp["tags"] = "unit=test"
				volumeSnapshotSource := &csi.VolumeContentSource_SnapshotSource{
					SnapshotId: "unit-test",
				}
				volumeContentSourceSnapshotSource := &csi.VolumeContentSource_Snapshot{
					Snapshot: volumeSnapshotSource,
				}
				volumecontensource := csi.VolumeContentSource{
					Type: volumeContentSourceSnapshotSource,
				}
				req := &csi.CreateVolumeRequest{
					Name:                "unit-test",
					VolumeCapabilities:  createVolumeCapabilities(csi.VolumeCapability_AccessMode_SINGLE_NODE_WRITER),
					Parameters:          mp,
					VolumeContentSource: &volumecontensource,
				}
				disk := compute.Disk{
					DiskProperties: &compute.DiskProperties{},
				}
				d.getCloud().DisksClient.(*mockdiskclient.MockInterface).EXPECT().Get(gomock.Any(), gomock.Any(), gomock.Any(), gomock.Any()).Return(disk, nil).AnyTimes()
				rerr := &retry.Error{
					RawError: fmt.Errorf("test"),
				}
				d.getCloud().DisksClient.(*mockdiskclient.MockInterface).EXPECT().CreateOrUpdate(gomock.Any(), gomock.Any(), gomock.Any(), gomock.Any(), gomock.Any()).Return(rerr).AnyTimes()
				_, err := d.CreateVolume(context.Background(), req)
				expectedErr := status.Errorf(codes.Internal, "Retriable: false, RetryAfter: 0s, HTTPStatusCode: 0, RawError: test")
				if !testutil.IsErrorEquivalent(err, expectedErr) {
					t.Errorf("actualErr: (%v), expectedErr: (%v)", err, expectedErr)
				}
			},
		},
		{
			name: "create managed disk not found error ",
			testFunc: func(t *testing.T) {
				d, _ := NewFakeDriver(t)
				mp := make(map[string]string)
				volumeContentSourceSnapshotSource := &csi.VolumeContentSource_Snapshot{}
				volumecontensource := csi.VolumeContentSource{
					Type: volumeContentSourceSnapshotSource,
				}
				req := &csi.CreateVolumeRequest{
					Name:                "unit-test",
					VolumeCapabilities:  createVolumeCapabilities(csi.VolumeCapability_AccessMode_SINGLE_NODE_WRITER),
					Parameters:          mp,
					VolumeContentSource: &volumecontensource,
				}
				disk := compute.Disk{
					DiskProperties: &compute.DiskProperties{},
				}
				d.getCloud().DisksClient.(*mockdiskclient.MockInterface).EXPECT().Get(gomock.Any(), gomock.Any(), gomock.Any(), gomock.Any()).Return(disk, nil).AnyTimes()
				rerr := &retry.Error{
					RawError: fmt.Errorf(consts.NotFound),
				}
				d.getCloud().DisksClient.(*mockdiskclient.MockInterface).EXPECT().CreateOrUpdate(gomock.Any(), gomock.Any(), gomock.Any(), gomock.Any(), gomock.Any()).Return(rerr).AnyTimes()
				_, err := d.CreateVolume(context.Background(), req)
				expectedErr := status.Error(codes.NotFound, "Retriable: false, RetryAfter: 0s, HTTPStatusCode: 0, RawError: NotFound")
				if !testutil.IsErrorEquivalent(err, expectedErr) {
					t.Errorf("actualErr: (%v), expectedErr: (%v)", err, expectedErr)
				}
			},
		},
		{
			name: "valid request ZRS",
			testFunc: func(t *testing.T) {
				d, _ := NewFakeDriver(t)
				mp := make(map[string]string)
				mp[consts.SkuNameField] = "StandardSSD_ZRS"
				stdCapacityRangetest := &csi.CapacityRange{
					RequiredBytes: volumehelper.GiBToBytes(10),
					LimitBytes:    volumehelper.GiBToBytes(15),
				}
				req := &csi.CreateVolumeRequest{
					Name:               testVolumeName,
					VolumeCapabilities: stdVolumeCapabilities,
					CapacityRange:      stdCapacityRangetest,
					Parameters:         mp,
				}
				size := int32(volumehelper.BytesToGiB(req.CapacityRange.RequiredBytes))
				id := fmt.Sprintf(consts.ManagedDiskPath, "subs", "rg", testVolumeName)
				state := string(compute.ProvisioningStateSucceeded)
				disk := compute.Disk{
					ID:   &id,
					Name: &testVolumeName,
					DiskProperties: &compute.DiskProperties{
						DiskSizeGB:        &size,
						ProvisioningState: &state,
					},
				}
				d.getCloud().DisksClient.(*mockdiskclient.MockInterface).EXPECT().Get(gomock.Any(), gomock.Any(), gomock.Any(), gomock.Any()).Return(disk, nil).AnyTimes()
				d.getCloud().DisksClient.(*mockdiskclient.MockInterface).EXPECT().CreateOrUpdate(gomock.Any(), gomock.Any(), gomock.Any(), gomock.Any(), gomock.Any()).Return(nil).AnyTimes()
				_, err := d.CreateVolume(context.Background(), req)
				expectedErr := error(nil)
				if !testutil.IsErrorEquivalent(err, expectedErr) {
					t.Errorf("actualErr: (%v), expectedErr: (%v)", err, expectedErr)
				}
			},
		},
		{
			name: "valid request",
			testFunc: func(t *testing.T) {
				d, _ := NewFakeDriver(t)
				stdCapacityRangetest := &csi.CapacityRange{
					RequiredBytes: volumehelper.GiBToBytes(10),
					LimitBytes:    volumehelper.GiBToBytes(15),
				}
				req := &csi.CreateVolumeRequest{
					Name:               testVolumeName,
					VolumeCapabilities: stdVolumeCapabilities,
					CapacityRange:      stdCapacityRangetest,
				}
				size := int32(volumehelper.BytesToGiB(req.CapacityRange.RequiredBytes))
				id := fmt.Sprintf(consts.ManagedDiskPath, "subs", "rg", testVolumeName)
				state := string(compute.ProvisioningStateSucceeded)
				disk := compute.Disk{
					ID:   &id,
					Name: &testVolumeName,
					DiskProperties: &compute.DiskProperties{
						DiskSizeGB:        &size,
						ProvisioningState: &state,
					},
				}
				d.getCloud().DisksClient.(*mockdiskclient.MockInterface).EXPECT().Get(gomock.Any(), gomock.Any(), gomock.Any(), gomock.Any()).Return(disk, nil).AnyTimes()
				d.getCloud().DisksClient.(*mockdiskclient.MockInterface).EXPECT().CreateOrUpdate(gomock.Any(), gomock.Any(), gomock.Any(), gomock.Any(), gomock.Any()).Return(nil).AnyTimes()
				_, err := d.CreateVolume(context.Background(), req)
				expectedErr := error(nil)
				if !testutil.IsErrorEquivalent(err, expectedErr) {
					t.Errorf("actualErr: (%v), expectedErr: (%v)", err, expectedErr)
				}
			},
		},
		{
			name: "invalid parameter",
			testFunc: func(t *testing.T) {
				d, _ := NewFakeDriver(t)
				stdCapacityRangetest := &csi.CapacityRange{
					RequiredBytes: volumehelper.GiBToBytes(10),
					LimitBytes:    volumehelper.GiBToBytes(15),
				}
				req := &csi.CreateVolumeRequest{
					Name:               testVolumeName,
					VolumeCapabilities: stdVolumeCapabilities,
					CapacityRange:      stdCapacityRangetest,
					Parameters:         map[string]string{"invalidparameter": "value"},
				}
				_, err := d.CreateVolume(context.Background(), req)
				expectedErr := status.Error(codes.InvalidArgument, "Failed parsing disk parameters: invalid parameter invalidparameter in storage class")
				if !testutil.IsErrorEquivalent(err, expectedErr) {
					t.Errorf("actualErr: (%v), expectedErr: (%v)", err, expectedErr)
				}
			},
		},
		{
<<<<<<< HEAD
			name: "advanced perfProfile fails if no device settings provided",
			testFunc: func(t *testing.T) {
				d, _ := NewFakeDriver(t)
				d.setPerfOptimizationEnabled(volumehelper.IsLinuxOS())
				if volumehelper.IsLinuxOS() {
					stdCapacityRangetest := &csi.CapacityRange{
						RequiredBytes: volumehelper.GiBToBytes(10),
						LimitBytes:    volumehelper.GiBToBytes(15),
					}
					req := &csi.CreateVolumeRequest{
						Name:               testVolumeName,
						VolumeCapabilities: stdVolumeCapabilities,
						CapacityRange:      stdCapacityRangetest,
						Parameters:         map[string]string{"perfProfile": "advanced"},
					}
					size := int32(volumehelper.BytesToGiB(req.CapacityRange.RequiredBytes))
					id := fmt.Sprintf(consts.ManagedDiskPath, "subs", "rg", testVolumeName)
					state := string(compute.ProvisioningStateSucceeded)
					disk := compute.Disk{
						ID:   &id,
						Name: &testVolumeName,
						DiskProperties: &compute.DiskProperties{
							DiskSizeGB:        &size,
							ProvisioningState: &state,
						},
					}
					d.getCloud().DisksClient.(*mockdiskclient.MockInterface).EXPECT().Get(gomock.Any(), gomock.Any(), gomock.Any(), gomock.Any()).Return(disk, nil).AnyTimes()
					d.getCloud().DisksClient.(*mockdiskclient.MockInterface).EXPECT().CreateOrUpdate(gomock.Any(), gomock.Any(), gomock.Any(), gomock.Any(), gomock.Any()).Return(nil).AnyTimes()
					_, err := d.CreateVolume(context.Background(), req)
					expectedErr := fmt.Errorf("AreDeviceSettingsValid: No deviceSettings passed")
					if !testutil.IsErrorEquivalent(err, expectedErr) {
						t.Errorf("actualErr: (%v), expectedErr: (%v)", err, expectedErr)
					}
				}
			},
		},
		{
			name: "advanced perfProfile succeeds if at least one device settings provided",
			testFunc: func(t *testing.T) {
				d, _ := NewFakeDriver(t)
				d.setPerfOptimizationEnabled(volumehelper.IsLinuxOS())
				if volumehelper.IsLinuxOS() {
					stdCapacityRangetest := &csi.CapacityRange{
						RequiredBytes: volumehelper.GiBToBytes(10),
						LimitBytes:    volumehelper.GiBToBytes(15),
					}
					req := &csi.CreateVolumeRequest{
						Name:               testVolumeName,
						VolumeCapabilities: stdVolumeCapabilities,
						CapacityRange:      stdCapacityRangetest,
						Parameters:         map[string]string{"perfProfile": "advanced", consts.DeviceSettingsKeyPrefix + "device/nr_request": "8"},
					}
					size := int32(volumehelper.BytesToGiB(req.CapacityRange.RequiredBytes))
					id := fmt.Sprintf(consts.ManagedDiskPath, "subs", "rg", testVolumeName)
					state := string(compute.ProvisioningStateSucceeded)
					disk := compute.Disk{
						ID:   &id,
						Name: &testVolumeName,
						DiskProperties: &compute.DiskProperties{
							DiskSizeGB:        &size,
							ProvisioningState: &state,
						},
					}
					d.getCloud().DisksClient.(*mockdiskclient.MockInterface).EXPECT().Get(gomock.Any(), gomock.Any(), gomock.Any(), gomock.Any()).Return(disk, nil).AnyTimes()
					d.getCloud().DisksClient.(*mockdiskclient.MockInterface).EXPECT().CreateOrUpdate(gomock.Any(), gomock.Any(), gomock.Any(), gomock.Any(), gomock.Any()).Return(nil).AnyTimes()
					_, err := d.CreateVolume(context.Background(), req)
					expectedErr := error(nil)
					if !testutil.IsErrorEquivalent(err, expectedErr) {
						t.Errorf("actualErr: (%v), expectedErr: (%v)", err, expectedErr)
					}
				}
			},
		},
		{
			name: "advanced perfProfile fails if invalid device settings provided",
			testFunc: func(t *testing.T) {
				d, _ := NewFakeDriver(t)
				d.setPerfOptimizationEnabled(volumehelper.IsLinuxOS())
				if volumehelper.IsLinuxOS() {
					deviceSettingOverride := consts.DeviceSettingsKeyPrefix + "../device/scheduler"
					settingPath, _ := filepath.Abs(filepath.Join(consts.DummyBlockDevicePathLinux, "../device/scheduler"))
					//absFilePath, _ := filepath.Abs(relativeSettingPath)
					stdCapacityRangetest := &csi.CapacityRange{
						RequiredBytes: volumehelper.GiBToBytes(10),
						LimitBytes:    volumehelper.GiBToBytes(15),
					}
					req := &csi.CreateVolumeRequest{
						Name:               testVolumeName,
						VolumeCapabilities: stdVolumeCapabilities,
						CapacityRange:      stdCapacityRangetest,
						Parameters:         map[string]string{"perfProfile": "advanced", consts.DeviceSettingsKeyPrefix + "device/nr_request": "8", deviceSettingOverride: "8"},
					}
					size := int32(volumehelper.BytesToGiB(req.CapacityRange.RequiredBytes))
					id := fmt.Sprintf(consts.ManagedDiskPath, "subs", "rg", testVolumeName)
					state := string(compute.ProvisioningStateSucceeded)
					disk := compute.Disk{
						ID:   &id,
						Name: &testVolumeName,
						DiskProperties: &compute.DiskProperties{
							DiskSizeGB:        &size,
							ProvisioningState: &state,
						},
					}
					d.getCloud().DisksClient.(*mockdiskclient.MockInterface).EXPECT().Get(gomock.Any(), gomock.Any(), gomock.Any(), gomock.Any()).Return(disk, nil).AnyTimes()
					d.getCloud().DisksClient.(*mockdiskclient.MockInterface).EXPECT().CreateOrUpdate(gomock.Any(), gomock.Any(), gomock.Any(), gomock.Any(), gomock.Any()).Return(nil).AnyTimes()
					_, err := d.CreateVolume(context.Background(), req)
					expectedErr := fmt.Errorf("AreDeviceSettingsValid: Setting %s is not a valid file path under %s", settingPath, consts.DummyBlockDevicePathLinux)
					if !testutil.IsErrorEquivalent(err, expectedErr) {
						t.Errorf("actualErr: (%v), expectedErr: (%v)", err, expectedErr)
					}
=======
			name: "[Failure] advanced perfProfile fails if no device settings provided",
			testFunc: func(t *testing.T) {
				d, _ := NewFakeDriver(t)
				d.setPerfOptimizationEnabled(true)
				stdCapacityRangetest := &csi.CapacityRange{
					RequiredBytes: volumehelper.GiBToBytes(10),
					LimitBytes:    volumehelper.GiBToBytes(15),
				}
				req := &csi.CreateVolumeRequest{
					Name:               testVolumeName,
					VolumeCapabilities: stdVolumeCapabilities,
					CapacityRange:      stdCapacityRangetest,
					Parameters:         map[string]string{"perfProfile": "advanced"},
				}
				_, err := d.CreateVolume(context.Background(), req)
				expectedErr := status.Error(codes.InvalidArgument, "AreDeviceSettingsValid: No deviceSettings passed")
				if !reflect.DeepEqual(err, expectedErr) {
					t.Errorf("actualErr: (%v), expectedErr: (%v)", err, expectedErr)
>>>>>>> 9690bc42
				}
			},
		},
	}
	for _, tc := range testCases {
		t.Run(tc.name, tc.testFunc)
	}
}

func TestDeleteVolume(t *testing.T) {
	d, err := NewFakeDriver(t)
	if err != nil {
		t.Fatalf("Error getting driver: %v", err)
	}

	tests := []struct {
		desc            string
		req             *csi.DeleteVolumeRequest
		expectedResp    *csi.DeleteVolumeResponse
		expectedErrCode codes.Code
	}{
		{
			desc: "success standard",
			req: &csi.DeleteVolumeRequest{
				VolumeId: testVolumeID,
			},
			expectedResp: &csi.DeleteVolumeResponse{},
		},
		{
			desc: "fail with no volume id",
			req: &csi.DeleteVolumeRequest{
				VolumeId: "",
			},
			expectedResp:    nil,
			expectedErrCode: codes.InvalidArgument,
		},
		{
			desc: "fail with the invalid diskURI",
			req: &csi.DeleteVolumeRequest{
				VolumeId: "123",
			},
			expectedResp: &csi.DeleteVolumeResponse{},
		},
	}

	for _, test := range tests {
		ctx, cancel := context.WithCancel(context.TODO())
		defer cancel()
		id := test.req.VolumeId
		disk := compute.Disk{
			ID: &id,
		}

		d.getCloud().DisksClient.(*mockdiskclient.MockInterface).EXPECT().Get(gomock.Any(), gomock.Any(), gomock.Any(), gomock.Any()).Return(disk, nil).AnyTimes()
		d.getCloud().DisksClient.(*mockdiskclient.MockInterface).EXPECT().Delete(gomock.Any(), gomock.Any(), gomock.Any(), gomock.Any()).Return(nil).AnyTimes()

		result, err := d.DeleteVolume(ctx, test.req)
		if err != nil {
			checkTestError(t, test.expectedErrCode, err)
		}
		if !reflect.DeepEqual(result, test.expectedResp) {
			t.Errorf("input request: %v, DeleteVolume result: %v, expected: %v", test.req, result, test.expectedResp)
		}
	}
}

func TestControllerGetVolume(t *testing.T) {
	d, err := NewFakeDriver(t)
	if err != nil {
		t.Fatalf("Error getting driver: %v", err)
	}
	req := csi.ControllerGetVolumeRequest{}
	resp, err := d.ControllerGetVolume(context.Background(), &req)
	assert.Nil(t, resp)
	if !testutil.IsErrorEquivalent(err, status.Error(codes.Unimplemented, "")) {
		t.Errorf("Unexpected error: %v", err)
	}
}

func TestGetSnapshotInfo(t *testing.T) {
	d, err := NewFakeDriver(t)
	if err != nil {
		t.Fatalf("Error getting driver: %v", err)
	}
	tests := []struct {
		snapshotID           string
		expectedSnapshotName string
		expectedRGName       string
		expectedSubsID       string
		expectedError        error
	}{
		{
			snapshotID:           "testurl/subscriptions/12/resourceGroups/23/providers/Microsoft.Compute/snapshots/snapshot-name",
			expectedSnapshotName: "snapshot-name",
			expectedRGName:       "23",
			expectedSubsID:       "12",
			expectedError:        nil,
		},
		{
			// case insensitive check
			snapshotID:           "testurl/subscriptions/12/resourcegroups/23/providers/Microsoft.Compute/snapshots/snapshot-name",
			expectedSnapshotName: "snapshot-name",
			expectedRGName:       "23",
			expectedSubsID:       "12",
			expectedError:        nil,
		},
		{
			snapshotID:           "testurl/subscriptions/23/providers/Microsoft.Compute/snapshots/snapshot-name",
			expectedSnapshotName: "",
			expectedRGName:       "",
			expectedError:        fmt.Errorf("could not get snapshot name from testurl/subscriptions/23/providers/Microsoft.Compute/snapshots/snapshot-name, correct format: (?i).*/subscriptions/(?:.*)/resourceGroups/(?:.*)/providers/Microsoft.Compute/snapshots/(.+)"),
		},
	}
	for _, test := range tests {
		snapshotName, resourceGroup, subsID, err := d.getSnapshotInfo(test.snapshotID)
		if !reflect.DeepEqual(snapshotName, test.expectedSnapshotName) ||
			!reflect.DeepEqual(resourceGroup, test.expectedRGName) ||
			!reflect.DeepEqual(subsID, test.expectedSubsID) ||
			!reflect.DeepEqual(err, test.expectedError) {
			t.Errorf("input: %q, getSnapshotName result: %q, expectedSnapshotName: %q, getresourcegroup result: %q, expectedRGName: %q\n", test.snapshotID, snapshotName, test.expectedSnapshotName,
				resourceGroup, test.expectedRGName)
			if err != nil {
				t.Errorf("err result %q\n", err)
			}
		}
	}
}

func TestControllerPublishVolume(t *testing.T) {
	volumeCap := &csi.VolumeCapability{
		AccessType: &csi.VolumeCapability_Mount{Mount: &csi.VolumeCapability_MountVolume{}},
		AccessMode: &csi.VolumeCapability_AccessMode{Mode: 2}}
	volumeCapWrong := &csi.VolumeCapability{
		AccessType: &csi.VolumeCapability_Mount{Mount: &csi.VolumeCapability_MountVolume{}},
		AccessMode: &csi.VolumeCapability_AccessMode{Mode: 10}}
	d, err := NewFakeDriver(t)
	nodeName := "unit-test-node"
	//d.setCloud(&azure.Cloud{})
	if err != nil {
		t.Fatalf("Error getting driver: %v", err)
	}
	testCases := []struct {
		name     string
		testFunc func(t *testing.T)
	}{
		{
			name: "Volume ID missing",
			testFunc: func(t *testing.T) {
				d, _ := NewFakeDriver(t)
				req := &csi.ControllerPublishVolumeRequest{}
				expectedErr := status.Error(codes.InvalidArgument, "Volume ID not provided")
				_, err := d.ControllerPublishVolume(context.Background(), req)
				if !reflect.DeepEqual(err, expectedErr) {
					t.Errorf("actualErr: (%v), expectedErr: (%v)", err, expectedErr)
				}
			},
		},
		{
			name: "Volume capability missing",
			testFunc: func(t *testing.T) {
				d, _ := NewFakeDriver(t)
				req := &csi.ControllerPublishVolumeRequest{
					VolumeId: "vol_1",
				}
				expectedErr := status.Error(codes.InvalidArgument, "Volume capability not provided")
				_, err := d.ControllerPublishVolume(context.Background(), req)
				if !reflect.DeepEqual(err, expectedErr) {
					t.Errorf("actualErr: (%v), expectedErr: (%v)", err, expectedErr)
				}
			},
		},
		{
			name: "Volume capability not supported",
			testFunc: func(t *testing.T) {
				d, _ := NewFakeDriver(t)
				req := &csi.ControllerPublishVolumeRequest{
					VolumeId:         "vol_1",
					VolumeCapability: volumeCapWrong,
				}
				expectedErr := status.Error(codes.InvalidArgument, "Volume capability not supported")
				_, err := d.ControllerPublishVolume(context.Background(), req)
				if !reflect.DeepEqual(err, expectedErr) {
					t.Errorf("actualErr: (%v), expectedErr: (%v)", err, expectedErr)
				}
			},
		},
		{
			name: "diskName error",
			testFunc: func(t *testing.T) {
				req := &csi.ControllerPublishVolumeRequest{
					VolumeId:         "vol_1",
					VolumeCapability: volumeCap,
					NodeId:           nodeName,
				}
				expectedErr := status.Error(codes.NotFound, "Volume not found, failed with error: could not get disk name from vol_1, correct format: (?i).*/subscriptions/(?:.*)/resourceGroups/(?:.*)/providers/Microsoft.Compute/disks/(.+)")
				_, err := d.ControllerPublishVolume(context.Background(), req)
				if !reflect.DeepEqual(err, expectedErr) {
					t.Errorf("actualErr: (%v), expectedErr: (%v)", err, expectedErr)
				}
			},
		},
		{
			name: "NodeID missing",
			testFunc: func(t *testing.T) {
				req := &csi.ControllerPublishVolumeRequest{
					VolumeId:         testVolumeID,
					VolumeCapability: volumeCap,
				}
				id := req.VolumeId
				disk := compute.Disk{
					ID: &id,
				}
				ctrl := gomock.NewController(t)
				defer ctrl.Finish()
				mockDiskClient := mockdiskclient.NewMockInterface(ctrl)
				d.getCloud().DisksClient = mockDiskClient
				mockDiskClient.EXPECT().Get(gomock.Any(), gomock.Any(), gomock.Any(), gomock.Any()).Return(disk, nil).AnyTimes()

				expectedErr := status.Error(codes.InvalidArgument, "Node ID not provided")
				_, err := d.ControllerPublishVolume(context.Background(), req)
				if !reflect.DeepEqual(err, expectedErr) {
					t.Errorf("actualErr: (%v), expectedErr: (%v)", err, expectedErr)
				}
			},
		},
		{
			name: "failed provisioning state",
			testFunc: func(t *testing.T) {
				req := &csi.ControllerPublishVolumeRequest{
					VolumeId:         testVolumeID,
					VolumeCapability: volumeCap,
					NodeId:           nodeName,
				}
				id := req.VolumeId
				disk := compute.Disk{
					ID: &id,
				}
				ctrl := gomock.NewController(t)
				defer ctrl.Finish()
				mockDiskClient := mockdiskclient.NewMockInterface(ctrl)
				d.getCloud().DisksClient = mockDiskClient
				mockDiskClient.EXPECT().Get(gomock.Any(), gomock.Any(), gomock.Any(), gomock.Any()).Return(disk, nil).AnyTimes()
				instanceID := fmt.Sprintf("/subscriptions/subscription/resourceGroups/rg/providers/Microsoft.Compute/virtualMachines/%s", nodeName)
				vm := compute.VirtualMachine{
					Name:     &nodeName,
					ID:       &instanceID,
					Location: &d.getCloud().Location,
				}
				vmstatus := []compute.InstanceViewStatus{
					{
						Code: pointer.String("PowerState/Running"),
					},
					{
						Code: pointer.String("ProvisioningState/succeeded"),
					},
				}
				vm.VirtualMachineProperties = &compute.VirtualMachineProperties{
					ProvisioningState: pointer.String(string(compute.ProvisioningStateFailed)),
					HardwareProfile: &compute.HardwareProfile{
						VMSize: compute.StandardA0,
					},
					InstanceView: &compute.VirtualMachineInstanceView{
						Statuses: &vmstatus,
					},
					StorageProfile: &compute.StorageProfile{
						DataDisks: &[]compute.DataDisk{},
					},
				}
				dataDisks := make([]compute.DataDisk, 1)
				dataDisks[0] = compute.DataDisk{Lun: pointer.Int32(int32(0)), Name: &testVolumeName}
				vm.StorageProfile.DataDisks = &dataDisks
				mockVMsClient := d.getCloud().VirtualMachinesClient.(*mockvmclient.MockInterface)
<<<<<<< HEAD
				mockVMsClient.EXPECT().Get(gomock.Any(), gomock.Any(), gomock.Any(), gomock.Any()).
					Return(vm, nil).
					AnyTimes()
				mockVMsClient.EXPECT().UpdateAsync(gomock.Any(), gomock.Any(), gomock.Any(), gomock.Any(), gomock.Any()).
					DoAndReturn(func(ctx context.Context, resourceGroupName string, VMName string, parameters compute.VirtualMachineUpdate, source string) (*azautorest.Future, *retry.Error) {
						fut, _ := azautorest.NewFutureFromResponse(autorestmocks.NewResponseWithStatus("OK", 200))
						return &fut, nil
					}).
					AnyTimes()
				mockVMsClient.EXPECT().WaitForUpdateResult(gomock.Any(), gomock.Any(), gomock.Any(), gomock.Any()).
					Return(nil, &retry.Error{RawError: fmt.Errorf("error")}).
					AnyTimes()
=======
				mockVMsClient.EXPECT().Get(gomock.Any(), gomock.Any(), gomock.Any(), gomock.Any()).Return(vm, nil).AnyTimes()
				mockVMsClient.EXPECT().Update(gomock.Any(), gomock.Any(), gomock.Any(), gomock.Any(), gomock.Any()).Return(nil, &retry.Error{RawError: fmt.Errorf("error")}).AnyTimes()
				mockVMsClient.EXPECT().UpdateAsync(gomock.Any(), gomock.Any(), gomock.Any(), gomock.Any(), gomock.Any()).Return(nil, &retry.Error{RawError: fmt.Errorf("error")}).AnyTimes()
>>>>>>> 9690bc42
				expectedErr := status.Errorf(codes.Internal, "update instance \"unit-test-node\" failed with Retriable: false, RetryAfter: 0s, HTTPStatusCode: 0, RawError: error")
				_, err := d.ControllerPublishVolume(context.Background(), req)
				if !reflect.DeepEqual(err, expectedErr) {
					t.Errorf("actualErr: (%v), expectedErr: (%v)", err, expectedErr)
				}
			},
		},
		{
			name: "Volume already attached success",
			testFunc: func(t *testing.T) {
				d, err = NewFakeDriver(t)
				req := &csi.ControllerPublishVolumeRequest{
					VolumeId:         testVolumeID,
					VolumeCapability: volumeCap,
					NodeId:           nodeName,
				}
				id := req.VolumeId
				disk := compute.Disk{
					ID: &id,
				}
				ctrl := gomock.NewController(t)
				defer ctrl.Finish()
				mockDiskClient := mockdiskclient.NewMockInterface(ctrl)
				d.getCloud().DisksClient = mockDiskClient
				mockDiskClient.EXPECT().Get(gomock.Any(), gomock.Any(), gomock.Any(), gomock.Any()).Return(disk, nil).AnyTimes()
				instanceID := fmt.Sprintf("/subscriptions/subscription/resourceGroups/rg/providers/Microsoft.Compute/virtualMachines/%s", nodeName)
				vm := compute.VirtualMachine{
					Name:     &nodeName,
					ID:       &instanceID,
					Location: &d.getCloud().Location,
				}
				vmstatus := []compute.InstanceViewStatus{
					{
						Code: pointer.String("PowerState/Running"),
					},
					{
						Code: pointer.String("ProvisioningState/succeeded"),
					},
				}
				vm.VirtualMachineProperties = &compute.VirtualMachineProperties{
					ProvisioningState: pointer.String(string(compute.ProvisioningStateSucceeded)),
					HardwareProfile: &compute.HardwareProfile{
						VMSize: compute.StandardA0,
					},
					InstanceView: &compute.VirtualMachineInstanceView{
						Statuses: &vmstatus,
					},
					StorageProfile: &compute.StorageProfile{
						DataDisks: &[]compute.DataDisk{},
					},
				}
				dataDisks := make([]compute.DataDisk, 1)
				dataDisks[0] = compute.DataDisk{Lun: pointer.Int32(int32(0)), Name: &testVolumeName}
				vm.StorageProfile.DataDisks = &dataDisks
				mockVMsClient := d.getCloud().VirtualMachinesClient.(*mockvmclient.MockInterface)
				mockVMsClient.EXPECT().Get(gomock.Any(), gomock.Any(), gomock.Any(), gomock.Any()).Return(vm, nil).AnyTimes()
				_, err := d.ControllerPublishVolume(context.Background(), req)
				if !reflect.DeepEqual(err, nil) {
					t.Errorf("actualErr: (%v), expectedErr: (<nil>)", err)
				}
			},
		},
		{
			name: "CachingMode Error",
			testFunc: func(t *testing.T) {
				d, err = NewFakeDriver(t)
				volumeContext := make(map[string]string)
				volumeContext[consts.CachingModeField] = "badmode"
				req := &csi.ControllerPublishVolumeRequest{
					VolumeId:         testVolumeID,
					VolumeCapability: volumeCap,
					NodeId:           nodeName,
					VolumeContext:    volumeContext,
				}
				id := req.VolumeId
				disk := compute.Disk{
					ID: &id,
				}
				ctrl := gomock.NewController(t)
				defer ctrl.Finish()
				mockDiskClient := mockdiskclient.NewMockInterface(ctrl)
				d.getCloud().DisksClient = mockDiskClient
				mockDiskClient.EXPECT().Get(gomock.Any(), gomock.Any(), gomock.Any(), gomock.Any()).Return(disk, nil).AnyTimes()
				instanceID := fmt.Sprintf("/subscriptions/subscription/resourceGroups/rg/providers/Microsoft.Compute/virtualMachines/%s", nodeName)
				vm := compute.VirtualMachine{
					Name:     &nodeName,
					ID:       &instanceID,
					Location: &d.getCloud().Location,
				}
				vmstatus := []compute.InstanceViewStatus{
					{
						Code: pointer.String("PowerState/Running"),
					},
					{
						Code: pointer.String("ProvisioningState/succeeded"),
					},
				}
				vm.VirtualMachineProperties = &compute.VirtualMachineProperties{
					ProvisioningState: pointer.String(string(compute.ProvisioningStateSucceeded)),
					HardwareProfile: &compute.HardwareProfile{
						VMSize: compute.StandardA0,
					},
					InstanceView: &compute.VirtualMachineInstanceView{
						Statuses: &vmstatus,
					},
					StorageProfile: &compute.StorageProfile{
						DataDisks: &[]compute.DataDisk{},
					},
				}
				mockVMsClient := d.getCloud().VirtualMachinesClient.(*mockvmclient.MockInterface)
				mockVMsClient.EXPECT().Get(gomock.Any(), gomock.Any(), gomock.Any(), gomock.Any()).Return(vm, nil).AnyTimes()
				expectedErr := status.Errorf(codes.Internal, "azureDisk - badmode is not supported cachingmode. Supported values are [None ReadOnly ReadWrite]")
				_, err := d.ControllerPublishVolume(context.Background(), req)
				if !reflect.DeepEqual(err, expectedErr) {
					t.Errorf("actualErr: (%v), expectedErr: (%v)", err, expectedErr)
				}
			},
		},
	}

	for _, tc := range testCases {
		t.Run(tc.name, tc.testFunc)
	}
}

func TestControllerUnpublishVolume(t *testing.T) {
	d, err := NewFakeDriver(t)
	d.setCloud(&azure.Cloud{})
	if err != nil {
		t.Fatalf("Error getting driver: %v", err)
	}
	tests := []struct {
		desc        string
		req         *csi.ControllerUnpublishVolumeRequest
		expectedErr error
	}{
		{
			desc:        "Volume ID missing",
			req:         &csi.ControllerUnpublishVolumeRequest{},
			expectedErr: status.Error(codes.InvalidArgument, "Volume ID not provided"),
		},
		{
			desc: "Node ID missing",
			req: &csi.ControllerUnpublishVolumeRequest{
				VolumeId: "vol_1",
			},
			expectedErr: status.Error(codes.InvalidArgument, "Node ID not provided"),
		},
		{
			desc: "DiskName error",
			req: &csi.ControllerUnpublishVolumeRequest{
				VolumeId: "vol_1",
				NodeId:   "unit-test-node",
			},
			expectedErr: status.Errorf(codes.Internal, "could not get disk name from vol_1, correct format: (?i).*/subscriptions/(?:.*)/resourceGroups/(?:.*)/providers/Microsoft.Compute/disks/(.+)"),
		},
	}
	for _, test := range tests {
		_, err := d.ControllerUnpublishVolume(context.Background(), test.req)
		if !testutil.IsErrorEquivalent(err, test.expectedErr) {
			t.Errorf("desc: %s\n actualErr: (%v), expectedErr: (%v)", test.desc, err, test.expectedErr)
		}
	}
}

func TestControllerGetCapabilities(t *testing.T) {
	d, _ := NewFakeDriver(t)
	capType := &csi.ControllerServiceCapability_Rpc{
		Rpc: &csi.ControllerServiceCapability_RPC{
			Type: csi.ControllerServiceCapability_RPC_UNKNOWN,
		},
	}
	capList := []*csi.ControllerServiceCapability{{
		Type: capType,
	}}
	d.setControllerCapabilities(capList)
	// Test valid request
	req := csi.ControllerGetCapabilitiesRequest{}
	resp, err := d.ControllerGetCapabilities(context.Background(), &req)
	assert.NotNil(t, resp)
	assert.Equal(t, resp.Capabilities[0].GetType(), capType)
	assert.NoError(t, err)
}

func TestControllerExpandVolume(t *testing.T) {
	stdVolSize := int64(5 * 1024 * 1024 * 1024)
	stdCapRange := &csi.CapacityRange{RequiredBytes: stdVolSize}

	testCases := []struct {
		name     string
		testFunc func(t *testing.T)
	}{
		{
			name: "Volume ID missing",
			testFunc: func(t *testing.T) {
				req := &csi.ControllerExpandVolumeRequest{}

				ctx := context.Background()
				d, _ := NewFakeDriver(t)

				expectedErr := status.Error(codes.InvalidArgument, "Volume ID missing in the request")
				_, err := d.ControllerExpandVolume(ctx, req)
				if !testutil.IsErrorEquivalent(err, expectedErr) {
					t.Errorf("Unexpected error: %v", err)
				}
			},
		},
		{
			name: "Volume capabilities missing",
			testFunc: func(t *testing.T) {
				req := &csi.ControllerExpandVolumeRequest{
					VolumeId: "vol_1",
				}

				ctx := context.Background()
				d, _ := NewFakeDriver(t)
				var csc []*csi.ControllerServiceCapability
				d.setControllerCapabilities(csc)
				expectedErr := status.Error(codes.InvalidArgument, "invalid expand volume request: volume_id:\"vol_1\" ")
				_, err := d.ControllerExpandVolume(ctx, req)
				if !testutil.IsErrorEquivalent(err, expectedErr) {
					t.Errorf("Unexpected error: %v", err)
				}
			},
		},
		{
			name: "Volume Capacity range missing",
			testFunc: func(t *testing.T) {
				req := &csi.ControllerExpandVolumeRequest{
					VolumeId: "vol_1",
				}

				ctx := context.Background()
				d, _ := NewFakeDriver(t)

				expectedErr := status.Error(codes.InvalidArgument, "volume capacity range missing in request")
				_, err := d.ControllerExpandVolume(ctx, req)
				if !testutil.IsErrorEquivalent(err, expectedErr) {
					t.Errorf("Unexpected error: %v", err)
				}
			},
		},
		{
			name: "disk type is not managedDisk",
			testFunc: func(t *testing.T) {
				req := &csi.ControllerExpandVolumeRequest{
					VolumeId:      "httptest",
					CapacityRange: stdCapRange,
				}
				ctx := context.Background()
				d, _ := NewFakeDriver(t)

				expectedErr := status.Error(codes.InvalidArgument, "disk URI(httptest) is not valid: invalid DiskURI: httptest, correct format: [/subscriptions/{sub-id}/resourcegroups/{group-name}/providers/microsoft.compute/disks/{disk-id}]")
				_, err := d.ControllerExpandVolume(ctx, req)
				if !testutil.IsErrorEquivalent(err, expectedErr) {
					t.Errorf("actualErr: (%v), expectedErr: (%v)", err, expectedErr)
				}
			},
		},
		{
			name: "Disk URI not valid",
			testFunc: func(t *testing.T) {
				req := &csi.ControllerExpandVolumeRequest{
					VolumeId:      "vol_1",
					CapacityRange: stdCapRange,
				}

				ctx := context.Background()
				d, _ := NewFakeDriver(t)

				expectedErr := status.Errorf(codes.InvalidArgument, "disk URI(vol_1) is not valid: invalid DiskURI: vol_1, correct format: [/subscriptions/{sub-id}/resourcegroups/{group-name}/providers/microsoft.compute/disks/{disk-id}]")
				_, err := d.ControllerExpandVolume(ctx, req)
				if !testutil.IsErrorEquivalent(err, expectedErr) {
					t.Errorf("actualErr: (%v), expectedErr: (%v)", err, expectedErr)
				}
			},
		},
		{
			name: "DiskSize missing",
			testFunc: func(t *testing.T) {
				req := &csi.ControllerExpandVolumeRequest{
					VolumeId:      testVolumeID,
					CapacityRange: stdCapRange,
				}
				id := req.VolumeId
				diskProperties := compute.DiskProperties{}
				disk := compute.Disk{
					ID:             &id,
					DiskProperties: &diskProperties,
				}
				ctx := context.Background()
				d, _ := NewFakeDriver(t)
				ctrl := gomock.NewController(t)
				defer ctrl.Finish()
				mockDiskClient := mockdiskclient.NewMockInterface(ctrl)
				d.setCloud(&azure.Cloud{})
				d.getCloud().DisksClient = mockDiskClient
				mockDiskClient.EXPECT().Get(gomock.Any(), gomock.Any(), gomock.Any(), gomock.Any()).Return(disk, nil).AnyTimes()
				expectedErr := status.Errorf(codes.Internal, "could not get size of the disk(unit-test-volume)")
				_, err := d.ControllerExpandVolume(ctx, req)
				if !testutil.IsErrorEquivalent(err, expectedErr) {
					t.Errorf("actualErr: (%v), expectedErr: (%v)", err, expectedErr)
				}
			},
		},
	}
	for _, tc := range testCases {
		t.Run(tc.name, tc.testFunc)
	}
}

func TestCreateSnapshot(t *testing.T) {
	testCases := []struct {
		name     string
		testFunc func(t *testing.T)
	}{
		{
			name: "Source volume ID missing",
			testFunc: func(t *testing.T) {
				d, _ := NewFakeDriver(t)
				req := &csi.CreateSnapshotRequest{}
				_, err := d.CreateSnapshot(context.Background(), req)
				expectedErr := status.Error(codes.InvalidArgument, "CreateSnapshot Source Volume ID must be provided")
				if !testutil.IsErrorEquivalent(err, expectedErr) {
					t.Errorf("actualErr: (%v), expectedErr: (%v)", err, expectedErr)
				}
			},
		},
		{
			name: "Snapshot name missing",
			testFunc: func(t *testing.T) {
				d, _ := NewFakeDriver(t)
				req := &csi.CreateSnapshotRequest{
					SourceVolumeId: "vol_1"}
				_, err := d.CreateSnapshot(context.Background(), req)
				expectedErr := status.Error(codes.InvalidArgument, "snapshot name must be provided")
				if !testutil.IsErrorEquivalent(err, expectedErr) {
					t.Errorf("actualErr: (%v), expectedErr: (%v)", err, expectedErr)
				}
			},
		},
		{
			name: "Invalid parameter option",
			testFunc: func(t *testing.T) {
				d, _ := NewFakeDriver(t)
				parameter := make(map[string]string)
				parameter["unit-test"] = "test"
				req := &csi.CreateSnapshotRequest{
					SourceVolumeId: "vol_1",
					Name:           "snapname",
					Parameters:     parameter,
				}

				_, err := d.CreateSnapshot(context.Background(), req)
				expectedErr := status.Errorf(codes.Internal, "AzureDisk - invalid option unit-test in VolumeSnapshotClass")
				if !testutil.IsErrorEquivalent(err, expectedErr) {
					t.Errorf("actualErr: (%v), expectedErr: (%v)", err, expectedErr)
				}
			},
		},
		{
			name: "Invalid volume ID",
			testFunc: func(t *testing.T) {
				d, _ := NewFakeDriver(t)
				req := &csi.CreateSnapshotRequest{
					SourceVolumeId: "vol_1",
					Name:           "snapname",
				}
				_, err := d.CreateSnapshot(context.Background(), req)
				expectedErr := status.Errorf(codes.InvalidArgument, "could not get resource group from diskURI(vol_1) with error(invalid disk URI: vol_1)")
				if !testutil.IsErrorEquivalent(err, expectedErr) {
					t.Errorf("actualErr: (%v), expectedErr: (%v)", err, expectedErr)
				}
			},
		},
		{
			name: "Invalid tag ",
			testFunc: func(t *testing.T) {
				d, _ := NewFakeDriver(t)
				d.setCloud(&azure.Cloud{})
				parameter := make(map[string]string)
				parameter["tags"] = "unit-test"
				parameter[consts.IncrementalField] = "false"
				parameter[consts.ResourceGroupField] = "test"
				req := &csi.CreateSnapshotRequest{
					SourceVolumeId: testVolumeID,
					Name:           "snapname",
					Parameters:     parameter,
				}

				_, err := d.CreateSnapshot(context.Background(), req)
				expectedErr := status.Errorf(codes.InvalidArgument, "Tags 'unit-test' are invalid, the format should like: 'key1=value1,key2=value2'")
				if !testutil.IsErrorEquivalent(err, expectedErr) {
					t.Errorf("actualErr: (%v), expectedErr: (%v)", err, expectedErr)
				}
			},
		},
		{
			name: "create snapshot error ",
			testFunc: func(t *testing.T) {
				req := &csi.CreateSnapshotRequest{
					SourceVolumeId: testVolumeID,
					Name:           "snapname",
				}
				d, _ := NewFakeDriver(t)
				d.setCloud(&azure.Cloud{})
				ctrl := gomock.NewController(t)
				defer ctrl.Finish()
				mockSnapshotClient := mocksnapshotclient.NewMockInterface(ctrl)
				d.getCloud().SnapshotsClient = mockSnapshotClient
				rerr := &retry.Error{
					RawError: fmt.Errorf("test"),
				}
				mockSnapshotClient.EXPECT().CreateOrUpdate(gomock.Any(), gomock.Any(), gomock.Any(), gomock.Any(), gomock.Any()).Return(rerr).AnyTimes()

				_, err := d.CreateSnapshot(context.Background(), req)
				expectedErr := status.Errorf(codes.Internal, "create snapshot error: Retriable: false, RetryAfter: 0s, HTTPStatusCode: 0, RawError: test")
				if !testutil.IsErrorEquivalent(err, expectedErr) {
					t.Errorf("actualErr: (%v), expectedErr: (%v)", err, expectedErr)
				}
			},
		},
		{
			name: "create snapshot already exist ",
			testFunc: func(t *testing.T) {
				parameter := make(map[string]string)
				parameter["tags"] = "unit=test"
				req := &csi.CreateSnapshotRequest{
					SourceVolumeId: testVolumeID,
					Name:           "snapname",
					Parameters:     parameter,
				}
				d, _ := NewFakeDriver(t)
				d.setCloud(&azure.Cloud{})
				ctrl := gomock.NewController(t)
				defer ctrl.Finish()
				mockSnapshotClient := mocksnapshotclient.NewMockInterface(ctrl)
				d.getCloud().SnapshotsClient = mockSnapshotClient
				rerr := &retry.Error{
					RawError: fmt.Errorf("existing disk"),
				}
				mockSnapshotClient.EXPECT().CreateOrUpdate(gomock.Any(), gomock.Any(), gomock.Any(), gomock.Any(), gomock.Any()).Return(rerr).AnyTimes()
				_, err := d.CreateSnapshot(context.Background(), req)
				expectedErr := status.Errorf(codes.AlreadyExists, "request snapshot(snapname) under rg(rg) already exists, but the SourceVolumeId is different, error details: Retriable: false, RetryAfter: 0s, HTTPStatusCode: 0, RawError: existing disk")
				if !testutil.IsErrorEquivalent(err, expectedErr) {
					t.Errorf("actualErr: (%v), expectedErr: (%v)", err, expectedErr)
				}
			},
		},
		{
			name: "Get Snapshot ID error ",
			testFunc: func(t *testing.T) {
				parameter := make(map[string]string)
				parameter["tags"] = "unit=test"
				req := &csi.CreateSnapshotRequest{
					SourceVolumeId: testVolumeID,
					Name:           "unit-test",
					Parameters:     parameter,
				}
				d, _ := NewFakeDriver(t)
				d.setCloud(&azure.Cloud{})
				ctrl := gomock.NewController(t)
				defer ctrl.Finish()
				mockSnapshotClient := mocksnapshotclient.NewMockInterface(ctrl)
				d.getCloud().SnapshotsClient = mockSnapshotClient
				rerr := &retry.Error{
					RawError: fmt.Errorf("get snapshot error"),
				}
				snapshot := compute.Snapshot{}
				mockSnapshotClient.EXPECT().CreateOrUpdate(gomock.Any(), gomock.Any(), gomock.Any(), gomock.Any(), gomock.Any()).Return(nil).AnyTimes()
				mockSnapshotClient.EXPECT().Get(gomock.Any(), gomock.Any(), gomock.Any(), gomock.Any()).Return(snapshot, rerr).AnyTimes()
				_, err := d.CreateSnapshot(context.Background(), req)
				expectedErr := status.Errorf(codes.Internal, "get snapshot unit-test from rg(rg) error: Retriable: false, RetryAfter: 0s, HTTPStatusCode: 0, RawError: get snapshot error")
				if !testutil.IsErrorEquivalent(err, expectedErr) {
					t.Errorf("actualErr: (%v), expectedErr: (%v)", err, expectedErr)
				}
			},
		},
		{
			name: "valid request ",
			testFunc: func(t *testing.T) {
				parameter := make(map[string]string)
				parameter["tags"] = "unit=test"
				req := &csi.CreateSnapshotRequest{
					SourceVolumeId: testVolumeID,
					Name:           "testurl/subscriptions/23/providers/Microsoft.Compute/snapshots/snapshot-name",
					Parameters:     parameter,
				}
				d, _ := NewFakeDriver(t)
				d.setCloud(&azure.Cloud{})
				ctrl := gomock.NewController(t)
				defer ctrl.Finish()
				mockSnapshotClient := mocksnapshotclient.NewMockInterface(ctrl)
				d.getCloud().SnapshotsClient = mockSnapshotClient
				provisioningState := "succeeded"
				DiskSize := int32(10)
				snapshotID := "test"
				snapshot := compute.Snapshot{
					SnapshotProperties: &compute.SnapshotProperties{
						TimeCreated:       &date.Time{},
						ProvisioningState: &provisioningState,
						DiskSizeGB:        &DiskSize,
					},
					ID: &snapshotID,
				}

				mockSnapshotClient.EXPECT().CreateOrUpdate(gomock.Any(), gomock.Any(), gomock.Any(), gomock.Any(), gomock.Any()).Return(nil).AnyTimes()
				mockSnapshotClient.EXPECT().Get(gomock.Any(), gomock.Any(), gomock.Any(), gomock.Any()).Return(snapshot, nil).AnyTimes()
				actualresponse, err := d.CreateSnapshot(context.Background(), req)
				tp := timestamppb.New(snapshot.SnapshotProperties.TimeCreated.ToTime())
				ready := true
				expectedresponse := &csi.CreateSnapshotResponse{
					Snapshot: &csi.Snapshot{
						SizeBytes:      volumehelper.GiBToBytes(int64(*snapshot.SnapshotProperties.DiskSizeGB)),
						SnapshotId:     *snapshot.ID,
						SourceVolumeId: req.SourceVolumeId,
						CreationTime:   tp,
						ReadyToUse:     ready,
					},
				}
				if !reflect.DeepEqual(expectedresponse, actualresponse) || err != nil {
					t.Errorf("actualresponse: (%+v), expectedresponse: (%+v)\n", actualresponse, expectedresponse)
					t.Errorf("err:%v", err)
				}
			},
		},
	}
	for _, tc := range testCases {
		t.Run(tc.name, tc.testFunc)
	}
}

func TestDeleteSnapshot(t *testing.T) {

	testCases := []struct {
		name     string
		testFunc func(t *testing.T)
	}{
		{
			name: "Snapshot ID missing",
			testFunc: func(t *testing.T) {
				req := &csi.DeleteSnapshotRequest{}
				expectedErr := status.Error(codes.InvalidArgument, "Snapshot ID must be provided")
				d, _ := NewFakeDriver(t)
				_, err := d.DeleteSnapshot(context.Background(), req)
				if !testutil.IsErrorEquivalent(err, expectedErr) {
					t.Errorf("actualErr: (%v), expectedErr: (%v)", err, expectedErr)
				}
			},
		},
		{
			name: "Snapshot ID invalid",
			testFunc: func(t *testing.T) {
				req := &csi.DeleteSnapshotRequest{
					SnapshotId: "/subscriptions/23/providers/Microsoft.Compute/snapshots/snapshot-name",
				}
				d, _ := NewFakeDriver(t)
				expectedErr := status.Errorf(codes.Internal, "could not get snapshot name from /subscriptions/23/providers/Microsoft.Compute/snapshots/snapshot-name, correct format: (?i).*/subscriptions/(?:.*)/resourceGroups/(?:.*)/providers/Microsoft.Compute/snapshots/(.+)")
				_, err := d.DeleteSnapshot(context.Background(), req)
				if !testutil.IsErrorEquivalent(err, expectedErr) {
					t.Errorf("actualErr: (%v), expectedErr: (%v)", err, expectedErr)
				}
			},
		},
		{
			name: "delete Snapshot error",
			testFunc: func(t *testing.T) {
				d, _ := NewFakeDriver(t)
				d.setCloud(&azure.Cloud{})
				ctrl := gomock.NewController(t)
				defer ctrl.Finish()
				mockSnapshotClient := mocksnapshotclient.NewMockInterface(ctrl)
				d.getCloud().SnapshotsClient = mockSnapshotClient
				req := &csi.DeleteSnapshotRequest{
					SnapshotId: "testurl/subscriptions/12/resourceGroups/23/providers/Microsoft.Compute/snapshots/snapshot-name",
				}
				rerr := &retry.Error{
					RawError: fmt.Errorf("get snapshot error"),
				}
				mockSnapshotClient.EXPECT().Delete(gomock.Any(), gomock.Any(), gomock.Any(), gomock.Any()).Return(rerr).AnyTimes()
				expectedErr := status.Errorf(codes.Internal, "delete snapshot error: Retriable: false, RetryAfter: 0s, HTTPStatusCode: 0, RawError: get snapshot error")
				_, err := d.DeleteSnapshot(context.Background(), req)
				if !testutil.IsErrorEquivalent(err, expectedErr) {
					t.Errorf("actualErr: (%v), expectedErr: (%v)", err, expectedErr)
				}
			},
		},
		{
			name: "Valid delete Snapshot ",
			testFunc: func(t *testing.T) {
				d, _ := NewFakeDriver(t)
				d.setCloud(&azure.Cloud{})
				ctrl := gomock.NewController(t)
				defer ctrl.Finish()
				mockSnapshotClient := mocksnapshotclient.NewMockInterface(ctrl)
				d.getCloud().SnapshotsClient = mockSnapshotClient
				req := &csi.DeleteSnapshotRequest{
					SnapshotId: "testurl/subscriptions/12/resourceGroups/23/providers/Microsoft.Compute/snapshots/snapshot-name",
				}
				mockSnapshotClient.EXPECT().Delete(gomock.Any(), gomock.Any(), gomock.Any(), gomock.Any()).Return(nil).AnyTimes()
				_, err := d.DeleteSnapshot(context.Background(), req)
				if !testutil.IsErrorEquivalent(err, nil) {
					t.Errorf("actualErr: (%v), expectedErr: nil)", err)
				}
			},
		},
	}
	for _, tc := range testCases {
		t.Run(tc.name, tc.testFunc)
	}
}

func TestGetSnapshotByID(t *testing.T) {
	skipIfTestingDriverV2(t)

	testCases := []struct {
		name     string
		testFunc func(t *testing.T)
	}{
		{
			name: "snapshotID not valid",
			testFunc: func(t *testing.T) {
				sourceVolumeID := "unit-test"
				ctx := context.Background()
				d, _ := newFakeDriverV1(t)
				d.setCloud(&azure.Cloud{})
				snapshotID := "testurl/subscriptions/23/providers/Microsoft.Compute/snapshots/snapshot-name"
				expectedErr := status.Errorf(codes.Internal, "could not get snapshot name from testurl/subscriptions/23/providers/Microsoft.Compute/snapshots/snapshot-name, correct format: (?i).*/subscriptions/(?:.*)/resourceGroups/(?:.*)/providers/Microsoft.Compute/snapshots/(.+)")
				_, err := d.getSnapshotByID(ctx, d.getCloud().SubscriptionID, d.getCloud().ResourceGroup, snapshotID, sourceVolumeID)
				if !testutil.IsErrorEquivalent(err, expectedErr) {
					t.Errorf("actualErr: (%v), expectedErr: (%v)", err, expectedErr)
				}
			},
		},
		{
			name: "snapshot get error",
			testFunc: func(t *testing.T) {
				d, _ := newFakeDriverV1(t)
				d.setCloud(&azure.Cloud{})
				ctrl := gomock.NewController(t)
				defer ctrl.Finish()
				mockSnapshotClient := mocksnapshotclient.NewMockInterface(ctrl)
				d.getCloud().SnapshotsClient = mockSnapshotClient
				rerr := &retry.Error{
					RawError: fmt.Errorf("test"),
				}
				snapshotID := "testurl/subscriptions/23/providers/Microsoft.Compute/snapshots/snapshot-name"
				snapshot := compute.Snapshot{
					SnapshotProperties: &compute.SnapshotProperties{},
					ID:                 &snapshotID,
				}
				snapshotVolumeID := "unit-test"
				mockSnapshotClient.EXPECT().Get(gomock.Any(), gomock.Any(), gomock.Any(), gomock.Any()).Return(snapshot, rerr).AnyTimes()
				expectedErr := status.Errorf(codes.Internal, "could not get snapshot name from testurl/subscriptions/23/providers/Microsoft.Compute/snapshots/snapshot-name, correct format: (?i).*/subscriptions/(?:.*)/resourceGroups/(?:.*)/providers/Microsoft.Compute/snapshots/(.+)")
				_, err := d.getSnapshotByID(context.Background(), d.getCloud().SubscriptionID, d.getCloud().ResourceGroup, snapshotID, snapshotVolumeID)
				if !testutil.IsErrorEquivalent(err, expectedErr) {
					t.Errorf("actualErr: (%v), expectedErr: (%v)", err, expectedErr)
				}
			},
		},
	}
	for _, tc := range testCases {
		t.Run(tc.name, tc.testFunc)
	}
}

func TestListSnapshots(t *testing.T) {
	testCases := []struct {
		name     string
		testFunc func(t *testing.T)
	}{
		{
			name: "snapshotID not valid",
			testFunc: func(t *testing.T) {
				req := csi.ListSnapshotsRequest{
					SnapshotId: "testurl/subscriptions/23/providers/Microsoft.Compute/snapshots/snapshot-nametestVolumeName",
				}
				d, _ := NewFakeDriver(t)
				expectedErr := status.Errorf(codes.Internal, "could not get snapshot name from testurl/subscriptions/23/providers/Microsoft.Compute/snapshots/snapshot-nametestVolumeName, correct format: (?i).*/subscriptions/(?:.*)/resourceGroups/(?:.*)/providers/Microsoft.Compute/snapshots/(.+)")
				_, err := d.ListSnapshots(context.TODO(), &req)
				if !testutil.IsErrorEquivalent(err, expectedErr) {
					t.Errorf("actualErr: (%v), expectedErr: (%v)", err, expectedErr)
				}
			},
		},
		{
			name: "valid List",
			testFunc: func(t *testing.T) {
				req := csi.ListSnapshotsRequest{
					SnapshotId: "testurl/subscriptions/12/resourceGroups/23/providers/Microsoft.Compute/snapshots/snapshot-name",
				}
				d, _ := NewFakeDriver(t)
				provisioningState := "succeeded"
				DiskSize := int32(10)
				snapshotID := "test"
				snapshot := compute.Snapshot{
					SnapshotProperties: &compute.SnapshotProperties{
						TimeCreated:       &date.Time{},
						ProvisioningState: &provisioningState,
						DiskSizeGB:        &DiskSize,
					},
					ID: &snapshotID,
				}
				ctrl := gomock.NewController(t)
				defer ctrl.Finish()
				mockSnapshotClient := mocksnapshotclient.NewMockInterface(ctrl)
				d.getCloud().SnapshotsClient = mockSnapshotClient
				mockSnapshotClient.EXPECT().Get(gomock.Any(), gomock.Any(), gomock.Any(), gomock.Any()).Return(snapshot, nil).AnyTimes()
				expectedErr := error(nil)
				_, err := d.ListSnapshots(context.TODO(), &req)
				if !testutil.IsErrorEquivalent(err, expectedErr) {
					t.Errorf("actualErr: (%v), expectedErr: (%v)", err, expectedErr)
				}
			},
		},
		{
			name: "List resource error",
			testFunc: func(t *testing.T) {
				req := csi.ListSnapshotsRequest{}
				d, _ := NewFakeDriver(t)
				snapshot := compute.Snapshot{}
				snapshots := []compute.Snapshot{}
				snapshots = append(snapshots, snapshot)
				ctrl := gomock.NewController(t)
				defer ctrl.Finish()
				rerr := &retry.Error{
					RawError: fmt.Errorf("test"),
				}
				mockSnapshotClient := mocksnapshotclient.NewMockInterface(ctrl)
				d.getCloud().SnapshotsClient = mockSnapshotClient
				mockSnapshotClient.EXPECT().ListByResourceGroup(gomock.Any(), gomock.Any(), gomock.Any()).Return(snapshots, rerr).AnyTimes()
				expectedErr := status.Error(codes.Internal, "Unknown list snapshot error: Retriable: false, RetryAfter: 0s, HTTPStatusCode: 0, RawError: test")
				_, err := d.ListSnapshots(context.TODO(), &req)
				if !testutil.IsErrorEquivalent(err, expectedErr) {
					t.Errorf("actualErr: (%v), expectedErr: (%v)", err, expectedErr)
				}
			},
		},
		{
			name: "snapshot property nil",
			testFunc: func(t *testing.T) {
				req := csi.ListSnapshotsRequest{}
				d, _ := NewFakeDriver(t)
				snapshot := compute.Snapshot{}
				snapshots := []compute.Snapshot{}
				snapshots = append(snapshots, snapshot)
				ctrl := gomock.NewController(t)
				defer ctrl.Finish()
				mockSnapshotClient := mocksnapshotclient.NewMockInterface(ctrl)
				d.getCloud().SnapshotsClient = mockSnapshotClient
				mockSnapshotClient.EXPECT().ListByResourceGroup(gomock.Any(), gomock.Any(), gomock.Any()).Return(snapshots, nil).AnyTimes()
				expectedErr := fmt.Errorf("failed to generate snapshot entry: snapshot property is nil")
				_, err := d.ListSnapshots(context.TODO(), &req)
				if !testutil.IsErrorEquivalent(err, expectedErr) {
					t.Errorf("actualErr: (%v), expectedErr: (%v)", err, expectedErr)
				}
			},
		},
		{
			name: "List snapshots when source volumeId is given",
			testFunc: func(t *testing.T) {
				req := csi.ListSnapshotsRequest{SourceVolumeId: "test"}
				d, _ := NewFakeDriver(t)
				volumeID := "test"
				DiskSize := int32(10)
				snapshotID := "test"
				provisioningState := "succeeded"
				snapshot1 := compute.Snapshot{
					SnapshotProperties: &compute.SnapshotProperties{
						TimeCreated:       &date.Time{},
						ProvisioningState: &provisioningState,
						DiskSizeGB:        &DiskSize,
						CreationData:      &compute.CreationData{SourceResourceID: &volumeID},
					},
					ID: &snapshotID}
				snapshot2 := compute.Snapshot{}
				snapshots := []compute.Snapshot{}
				snapshots = append(snapshots, snapshot1, snapshot2)
				ctrl := gomock.NewController(t)
				defer ctrl.Finish()
				mockSnapshotClient := mocksnapshotclient.NewMockInterface(ctrl)
				d.getCloud().SnapshotsClient = mockSnapshotClient
				mockSnapshotClient.EXPECT().ListByResourceGroup(gomock.Any(), gomock.Any(), gomock.Any()).Return(snapshots, nil).AnyTimes()
				snapshotsResponse, _ := d.ListSnapshots(context.TODO(), &req)
				if len(snapshotsResponse.Entries) != 1 {
					t.Errorf("actualNumberOfEntries: (%v), expectedNumberOfEntries: (%v)", len(snapshotsResponse.Entries), 1)
				}
				if snapshotsResponse.Entries[0].Snapshot.SourceVolumeId != volumeID {
					t.Errorf("actualVolumeId: (%v), expectedVolumeId: (%v)", snapshotsResponse.Entries[0].Snapshot.SourceVolumeId, volumeID)
				}
				if snapshotsResponse.NextToken != "2" {
					t.Errorf("actualNextToken: (%v), expectedNextToken: (%v)", snapshotsResponse.NextToken, "2")
				}
			},
		},
	}

	for _, tc := range testCases {
		t.Run(tc.name, tc.testFunc)
	}

}
func TestGetCapacity(t *testing.T) {
	d, _ := NewFakeDriver(t)
	req := csi.GetCapacityRequest{}
	resp, err := d.GetCapacity(context.Background(), &req)
	assert.Nil(t, resp)
	if !testutil.IsErrorEquivalent(err, status.Error(codes.Unimplemented, "")) {
		t.Errorf("Unexpected error: %v", err)
	}
}

func TestListVolumes(t *testing.T) {
	volume1 := v1.PersistentVolume{
		Spec: v1.PersistentVolumeSpec{
			PersistentVolumeSource: v1.PersistentVolumeSource{
				CSI: &v1.CSIPersistentVolumeSource{
					Driver:       "disk.csi.azure.com",
					VolumeHandle: "/subscriptions/test-subscription/resourceGroups/test_resourcegroup-1/providers/Microsoft.Compute/disks/test-pv-1",
				},
			},
		},
	}
	volume2 := v1.PersistentVolume{
		Spec: v1.PersistentVolumeSpec{
			PersistentVolumeSource: v1.PersistentVolumeSource{
				CSI: &v1.CSIPersistentVolumeSource{
					Driver:       "disk.csi.azure.com",
					VolumeHandle: "/subscriptions/test-subscription/resourceGroups/test_resourcegroup-2/providers/Microsoft.Compute/disks/test-pv-2",
				},
			},
		},
	}

	testCases := []struct {
		name     string
		testFunc func(t *testing.T)
	}{
		{
			name: "When no KubeClient exists, Valid list without max_entries or starting_token",
			testFunc: func(t *testing.T) {
				req := csi.ListVolumesRequest{}
				d, _ := NewFakeDriver(t)
				fakeVolumeID := "test"
				disk := compute.Disk{ID: &fakeVolumeID}
				disks := []compute.Disk{}
				disks = append(disks, disk)
				d.getCloud().DisksClient.(*mockdiskclient.MockInterface).EXPECT().ListByResourceGroup(gomock.Any(), gomock.Any(), gomock.Any()).Return(disks, nil).AnyTimes()
				expectedErr := error(nil)
				listVolumesResponse, err := d.ListVolumes(context.TODO(), &req)
				if !testutil.IsErrorEquivalent(err, expectedErr) {
					t.Errorf("actualErr: (%v), expectedErr: (%v)", err, expectedErr)
				}
				if listVolumesResponse.NextToken != "" {
					t.Errorf("actualNextToken: (%v), expectedNextToken: (%v)", listVolumesResponse.NextToken, "")
				}
			},
		},
		{
			name: "When no KubeClient exists, Valid list with max_entries",
			testFunc: func(t *testing.T) {
				req := csi.ListVolumesRequest{
					MaxEntries: 1,
				}
				d, _ := NewFakeDriver(t)
				fakeVolumeID := "test"
				disk1, disk2 := compute.Disk{ID: &fakeVolumeID}, compute.Disk{ID: &fakeVolumeID}
				disks := []compute.Disk{}
				disks = append(disks, disk1, disk2)
				d.getCloud().DisksClient.(*mockdiskclient.MockInterface).EXPECT().ListByResourceGroup(gomock.Any(), gomock.Any(), gomock.Any()).Return(disks, nil).AnyTimes()
				expectedErr := error(nil)
				listVolumesResponse, err := d.ListVolumes(context.TODO(), &req)
				if !testutil.IsErrorEquivalent(err, expectedErr) {
					t.Errorf("actualErr: (%v), expectedErr: (%v)", err, expectedErr)
				}
				if len(listVolumesResponse.Entries) != int(req.MaxEntries) {
					t.Errorf("Actual number of entries: (%v), Expected number of entries: (%v)", len(listVolumesResponse.Entries), req.MaxEntries)
				}
				if listVolumesResponse.NextToken != "1" {
					t.Errorf("actualNextToken: (%v), expectedNextToken: (%v)", listVolumesResponse.NextToken, "1")
				}
			},
		},
		{
			name: "When no KubeClient exists, Valid list with max_entries and starting_token",
			testFunc: func(t *testing.T) {
				req := csi.ListVolumesRequest{
					StartingToken: "1",
					MaxEntries:    1,
				}
				d, _ := NewFakeDriver(t)
				fakeVolumeID1, fakeVolumeID12 := "test1", "test2"
				disk1, disk2 := compute.Disk{ID: &fakeVolumeID1}, compute.Disk{ID: &fakeVolumeID12}
				disks := []compute.Disk{}
				disks = append(disks, disk1, disk2)
				d.getCloud().DisksClient.(*mockdiskclient.MockInterface).EXPECT().ListByResourceGroup(gomock.Any(), gomock.Any(), gomock.Any()).Return(disks, nil).AnyTimes()
				expectedErr := error(nil)
				listVolumesResponse, err := d.ListVolumes(context.TODO(), &req)
				if !testutil.IsErrorEquivalent(err, expectedErr) {
					t.Errorf("actualErr: (%v), expectedErr: (%v)", err, expectedErr)
				}
				if len(listVolumesResponse.Entries) != int(req.MaxEntries) {
					t.Errorf("Actual number of entries: (%v), Expected number of entries: (%v)", len(listVolumesResponse.Entries), req.MaxEntries)
				}
				if listVolumesResponse.NextToken != "" {
					t.Errorf("actualNextToken: (%v), expectedNextToken: (%v)", listVolumesResponse.NextToken, "")
				}
				if listVolumesResponse.Entries[0].Volume.VolumeId != fakeVolumeID12 {
					t.Errorf("actualVolumeId: (%v), expectedVolumeId: (%v)", listVolumesResponse.Entries[0].Volume.VolumeId, fakeVolumeID12)
				}
			},
		},
		{
			name: "When no KubeClient exists, ListVolumes request with starting token but no entries in response",
			testFunc: func(t *testing.T) {
				req := csi.ListVolumesRequest{
					StartingToken: "1",
				}
				d, _ := NewFakeDriver(t)
				disks := []compute.Disk{}
				d.getCloud().DisksClient.(*mockdiskclient.MockInterface).EXPECT().ListByResourceGroup(gomock.Any(), gomock.Any(), gomock.Any()).Return(disks, nil).AnyTimes()
				expectedErr := status.Error(codes.FailedPrecondition, "ListVolumes starting token(1) on rg(rg) is greater than total number of volumes")
				_, err := d.ListVolumes(context.TODO(), &req)
				if !testutil.IsErrorEquivalent(err, expectedErr) {
					t.Errorf("actualErr: (%v), expectedErr: (%v)", err, expectedErr)
				}
			},
		},
		{
			name: "When no KubeClient exists, ListVolumes list resource error",
			testFunc: func(t *testing.T) {
				req := csi.ListVolumesRequest{
					StartingToken: "1",
				}
				d, _ := NewFakeDriver(t)
				disks := []compute.Disk{}
				rerr := &retry.Error{
					RawError: fmt.Errorf("test"),
				}
				d.getCloud().DisksClient.(*mockdiskclient.MockInterface).EXPECT().ListByResourceGroup(gomock.Any(), gomock.Any(), gomock.Any()).Return(disks, rerr).AnyTimes()
				expectedErr := status.Error(codes.Internal, "ListVolumes on rg(rg) failed with error: Retriable: false, RetryAfter: 0s, HTTPStatusCode: 0, RawError: test")
				_, err := d.ListVolumes(context.TODO(), &req)
				if !testutil.IsErrorEquivalent(err, expectedErr) {
					t.Errorf("actualErr: (%v), expectedErr: (%v)", err, expectedErr)
				}
			},
		},
		{
			name: "When KubeClient exists, Empty list without start token should not return error",
			testFunc: func(t *testing.T) {
				req := csi.ListVolumesRequest{}
				d := getFakeDriverWithKubeClient(t)
				pvList := v1.PersistentVolumeList{
					Items: []v1.PersistentVolume{},
				}
				d.getCloud().KubeClient.CoreV1().PersistentVolumes().(*mockpersistentvolume.MockInterface).EXPECT().List(gomock.Any(), gomock.Any()).Return(&pvList, nil)
				d.getCloud().DisksClient.(*mockdiskclient.MockInterface).EXPECT().ListByResourceGroup(gomock.Any(), gomock.Any(), gomock.Any()).Return([]compute.Disk{}, nil)
				expectedErr := error(nil)
				_, err := d.ListVolumes(context.TODO(), &req)
				if !testutil.IsErrorEquivalent(err, expectedErr) {
					t.Errorf("actualErr: (%v), expectedErr: (%v)", err, expectedErr)
				}
			},
		},
		{
			name: "When KubeClient exists, Valid list without max_entries or starting_token",
			testFunc: func(t *testing.T) {
				req := csi.ListVolumesRequest{}
				fakeVolumeID := "/subscriptions/test-subscription/resourceGroups/test_resourcegroup-1/providers/Microsoft.Compute/disks/test-pv-1"
				d := getFakeDriverWithKubeClient(t)
				pvList := v1.PersistentVolumeList{
					Items: []v1.PersistentVolume{volume1},
				}
				d.getCloud().KubeClient.CoreV1().PersistentVolumes().(*mockpersistentvolume.MockInterface).EXPECT().List(gomock.Any(), gomock.Any()).Return(&pvList, nil)
				disk1 := compute.Disk{ID: &fakeVolumeID}
				d.getCloud().DisksClient.(*mockdiskclient.MockInterface).EXPECT().ListByResourceGroup(gomock.Any(), gomock.Any(), gomock.Any()).Return([]compute.Disk{disk1}, nil)
				expectedErr := error(nil)
				listVolumesResponse, err := d.ListVolumes(context.TODO(), &req)
				if !testutil.IsErrorEquivalent(err, expectedErr) {
					t.Errorf("actualErr: (%v), expectedErr: (%v)", err, expectedErr)
				}
				if listVolumesResponse.NextToken != "" {
					t.Errorf("actualNextToken: (%v), expectedNextToken: (%v)", listVolumesResponse.NextToken, "")
				}
			},
		},
		{
			name: "When KubeClient exists, Valid list with max_entries",
			testFunc: func(t *testing.T) {
				req := csi.ListVolumesRequest{
					MaxEntries: 1,
				}
				d := getFakeDriverWithKubeClient(t)
				d.getCloud().SubscriptionID = "test-subscription"
				fakeVolumeID := "/subscriptions/test-subscription/resourceGroups/test_resourcegroup-1/providers/Microsoft.Compute/disks/test-pv-1"
				disk1, disk2 := compute.Disk{ID: &fakeVolumeID}, compute.Disk{ID: &fakeVolumeID}
				pvList := v1.PersistentVolumeList{
					Items: []v1.PersistentVolume{volume1, volume2},
				}
				d.getCloud().KubeClient.CoreV1().PersistentVolumes().(*mockpersistentvolume.MockInterface).EXPECT().List(gomock.Any(), gomock.Any()).Return(&pvList, nil)
				d.getCloud().DisksClient.(*mockdiskclient.MockInterface).EXPECT().ListByResourceGroup(gomock.Any(), gomock.Any(), gomock.Any()).Return([]compute.Disk{disk1}, nil)
				d.getCloud().DisksClient.(*mockdiskclient.MockInterface).EXPECT().ListByResourceGroup(gomock.Any(), gomock.Any(), gomock.Any()).Return([]compute.Disk{disk2}, nil)
				expectedErr := error(nil)
				listVolumesResponse, err := d.ListVolumes(context.TODO(), &req)
				if !testutil.IsErrorEquivalent(err, expectedErr) {
					t.Errorf("actualErr: (%v), expectedErr: (%v)", err, expectedErr)
				}
				if len(listVolumesResponse.Entries) != int(req.MaxEntries) {
					t.Errorf("Actual number of entries: (%v), Expected number of entries: (%v)", len(listVolumesResponse.Entries), req.MaxEntries)
				}
				if listVolumesResponse.NextToken != "1" {
					t.Errorf("actualNextToken: (%v), expectedNextToken: (%v)", listVolumesResponse.NextToken, "1")
				}
			},
		},
		{
			name: "When KubeClient exists, Valid list with max_entries and starting_token",
			testFunc: func(t *testing.T) {
				req := csi.ListVolumesRequest{
					StartingToken: "1",
					MaxEntries:    1,
				}
				d := getFakeDriverWithKubeClient(t)
				d.getCloud().SubscriptionID = "test-subscription"
				pvList := v1.PersistentVolumeList{
					Items: []v1.PersistentVolume{volume1, volume2},
				}
				fakeVolumeID11, fakeVolumeID12 := "/subscriptions/test-subscription/resourceGroups/test_resourcegroup-1/providers/Microsoft.Compute/disks/test-pv-1", "/subscriptions/test-subscription/resourceGroups/test_resourcegroup-2/providers/Microsoft.Compute/disks/test-pv-2"
				disk1, disk2 := compute.Disk{ID: &fakeVolumeID11}, compute.Disk{ID: &fakeVolumeID12}
				d.getCloud().KubeClient.CoreV1().PersistentVolumes().(*mockpersistentvolume.MockInterface).EXPECT().List(gomock.Any(), gomock.Any()).Return(&pvList, nil)
				d.getCloud().DisksClient.(*mockdiskclient.MockInterface).EXPECT().ListByResourceGroup(gomock.Any(), gomock.Any(), gomock.Any()).Return([]compute.Disk{disk1}, nil)
				d.getCloud().DisksClient.(*mockdiskclient.MockInterface).EXPECT().ListByResourceGroup(gomock.Any(), gomock.Any(), gomock.Any()).Return([]compute.Disk{disk2}, nil)
				expectedErr := error(nil)
				listVolumesResponse, err := d.ListVolumes(context.TODO(), &req)
				if !testutil.IsErrorEquivalent(err, expectedErr) {
					t.Errorf("actualErr: (%v), expectedErr: (%v)", err, expectedErr)
				}
				if len(listVolumesResponse.Entries) != int(req.MaxEntries) {
					t.Errorf("Actual number of entries: (%v), Expected number of entries: (%v)", len(listVolumesResponse.Entries), req.MaxEntries)
				}
				if listVolumesResponse.NextToken != "" {
					t.Errorf("actualNextToken: (%v), expectedNextToken: (%v)", listVolumesResponse.NextToken, "")
				}
				if listVolumesResponse.Entries[0].Volume.VolumeId != fakeVolumeID12 {
					t.Errorf("actualVolumeId: (%v), expectedVolumeId: (%v)", listVolumesResponse.Entries[0].Volume.VolumeId, fakeVolumeID12)
				}
			},
		},
		{
			name: "When KubeClient exists, ListVolumes request with starting token but no entries in response",
			testFunc: func(t *testing.T) {
				req := csi.ListVolumesRequest{
					StartingToken: "1",
				}
				d := getFakeDriverWithKubeClient(t)
				pvList := v1.PersistentVolumeList{
					Items: []v1.PersistentVolume{},
				}
				d.getCloud().KubeClient.CoreV1().PersistentVolumes().(*mockpersistentvolume.MockInterface).EXPECT().List(gomock.Any(), gomock.Any()).Return(&pvList, nil)
				expectedErr := status.Error(codes.FailedPrecondition, "ListVolumes starting token(1) is greater than total number of disks")
				_, err := d.ListVolumes(context.TODO(), &req)
				if !testutil.IsErrorEquivalent(err, expectedErr) {
					t.Errorf("actualErr: (%v), expectedErr: (%v)", err, expectedErr)
				}
			},
		},
		{
			name: "When KubeClient exists, ListVolumes list pv error",
			testFunc: func(t *testing.T) {
				req := csi.ListVolumesRequest{
					StartingToken: "1",
				}
				d := getFakeDriverWithKubeClient(t)
				rerr := fmt.Errorf("test")
				d.getCloud().KubeClient.CoreV1().PersistentVolumes().(*mockpersistentvolume.MockInterface).EXPECT().List(gomock.Any(), gomock.Any()).Return(nil, rerr)
				expectedErr := status.Error(codes.Internal, "ListVolumes failed while fetching PersistentVolumes List with error: test")
				_, err := d.ListVolumes(context.TODO(), &req)
				if !testutil.IsErrorEquivalent(err, expectedErr) {
					t.Errorf("actualErr: (%v), expectedErr: (%v)", err, expectedErr)
				}
			},
		},
	}

	for _, tc := range testCases {
		t.Run(tc.name, tc.testFunc)
	}
}

func TestValidateVolumeCapabilities(t *testing.T) {
	testCases := []struct {
		name     string
		testFunc func(t *testing.T)
	}{
		{
			name: "Volume ID missing ",
			testFunc: func(t *testing.T) {
				req := csi.ValidateVolumeCapabilitiesRequest{}
				d, _ := NewFakeDriver(t)
				expectedErr := status.Errorf(codes.InvalidArgument, "Volume ID missing in the request")
				_, err := d.ValidateVolumeCapabilities(context.TODO(), &req)
				if !testutil.IsErrorEquivalent(err, expectedErr) {
					t.Errorf("actualErr: (%v), expectedErr: (%v)", err, expectedErr)
				}
			},
		},
		{
			name: "Volume capabilities missing ",
			testFunc: func(t *testing.T) {
				req := csi.ValidateVolumeCapabilitiesRequest{
					VolumeId: "unit-test",
				}
				d, _ := NewFakeDriver(t)
				expectedErr := status.Errorf(codes.InvalidArgument, "VolumeCapabilities missing in the request")
				_, err := d.ValidateVolumeCapabilities(context.TODO(), &req)
				if !testutil.IsErrorEquivalent(err, expectedErr) {
					t.Errorf("actualErr: (%v), expectedErr: (%v)", err, expectedErr)
				}
			},
		},
		{
			name: "check disk err ",
			testFunc: func(t *testing.T) {
				req := csi.ValidateVolumeCapabilitiesRequest{
					VolumeId:           "-",
					VolumeCapabilities: stdVolumeCapabilities,
				}
				d, _ := NewFakeDriver(t)
				expectedErr := status.Errorf(codes.NotFound, "Volume not found, failed with error: could not get disk name from -, correct format: (?i).*/subscriptions/(?:.*)/resourceGroups/(?:.*)/providers/Microsoft.Compute/disks/(.+)")
				_, err := d.ValidateVolumeCapabilities(context.TODO(), &req)
				if !testutil.IsErrorEquivalent(err, expectedErr) {
					t.Errorf("actualErr: (%v), expectedErr: (%v)", err, expectedErr)
				}
			},
		},
		{
			name: "invalid req ",
			testFunc: func(t *testing.T) {
				req := csi.ValidateVolumeCapabilitiesRequest{
					VolumeId:           testVolumeID,
					VolumeCapabilities: stdVolumeCapabilities,
				}
				d, _ := NewFakeDriver(t)
				disk := compute.Disk{
					DiskProperties: &compute.DiskProperties{},
				}
				d.getCloud().DisksClient.(*mockdiskclient.MockInterface).EXPECT().Get(gomock.Any(), gomock.Any(), gomock.Any(), gomock.Any()).Return(disk, nil).AnyTimes()
				expectedErr := error(nil)
				_, err := d.ValidateVolumeCapabilities(context.TODO(), &req)
				if !testutil.IsErrorEquivalent(err, expectedErr) {
					t.Errorf("actualErr: (%v), expectedErr: (%v)", err, expectedErr)
				}
			},
		},
		{
			name: "valid req ",
			testFunc: func(t *testing.T) {
				stdVolumeCapabilitytest := &csi.VolumeCapability{
					AccessMode: &csi.VolumeCapability_AccessMode{
						Mode: csi.VolumeCapability_AccessMode_SINGLE_NODE_READER_ONLY,
					},
				}
				stdVolumeCapabilitiestest := []*csi.VolumeCapability{
					stdVolumeCapabilitytest,
				}
				req := csi.ValidateVolumeCapabilitiesRequest{
					VolumeId:           testVolumeID,
					VolumeCapabilities: stdVolumeCapabilitiestest,
				}
				d, _ := NewFakeDriver(t)
				disk := compute.Disk{
					DiskProperties: &compute.DiskProperties{},
				}
				d.getCloud().DisksClient.(*mockdiskclient.MockInterface).EXPECT().Get(gomock.Any(), gomock.Any(), gomock.Any(), gomock.Any()).Return(disk, nil).AnyTimes()
				expectedErr := error(nil)
				_, err := d.ValidateVolumeCapabilities(context.TODO(), &req)
				if !testutil.IsErrorEquivalent(err, expectedErr) {
					t.Errorf("actualErr: (%v), expectedErr: (%v)", err, expectedErr)
				}
			},
		},
	}
	for _, tc := range testCases {
		t.Run(tc.name, tc.testFunc)
	}
}

func TestGetSourceDiskSize(t *testing.T) {
	skipIfTestingDriverV2(t)

	testCases := []struct {
		name     string
		testFunc func(t *testing.T)
	}{
		{
			name: "max depth reached",
			testFunc: func(t *testing.T) {
				d, _ := newFakeDriverV1(t)
				_, err := d.GetSourceDiskSize(context.Background(), "test-subscription", "test-rg", "test-disk", 2, 1)
				expectedErr := status.Errorf(codes.Internal, "current depth (2) surpassed the max depth (1) while searching for the source disk size")
				if !testutil.IsErrorEquivalent(err, expectedErr) {
					t.Errorf("actualErr: (%v), expectedErr: (%v)", err, expectedErr)
				}
			},
		},
		{
			name: "diskproperty not found",
			testFunc: func(t *testing.T) {
				d, _ := newFakeDriverV1(t)
				disk := compute.Disk{}
				d.getCloud().DisksClient.(*mockdiskclient.MockInterface).EXPECT().Get(gomock.Any(), gomock.Any(), gomock.Any(), gomock.Any()).Return(disk, nil).AnyTimes()
				_, err := d.GetSourceDiskSize(context.Background(), "", "test-rg", "test-disk", 0, 1)
				expectedErr := status.Error(codes.Internal, "DiskProperty not found for disk (test-disk) in resource group (test-rg)")
				if !testutil.IsErrorEquivalent(err, expectedErr) {
					t.Errorf("actualErr: (%v), expectedErr: (%v)", err, expectedErr)
				}
			},
		},
		{
			name: "nil DiskSizeGB",
			testFunc: func(t *testing.T) {
				d, _ := newFakeDriverV1(t)
				diskProperties := compute.DiskProperties{}
				disk := compute.Disk{
					DiskProperties: &diskProperties,
				}
				d.getCloud().DisksClient.(*mockdiskclient.MockInterface).EXPECT().Get(gomock.Any(), gomock.Any(), gomock.Any(), gomock.Any()).Return(disk, nil).AnyTimes()
				_, err := d.GetSourceDiskSize(context.Background(), "", "test-rg", "test-disk", 0, 1)
				expectedErr := status.Error(codes.Internal, "DiskSizeGB for disk (test-disk) in resourcegroup (test-rg) is nil")
				if !testutil.IsErrorEquivalent(err, expectedErr) {
					t.Errorf("actualErr: (%v), expectedErr: (%v)", err, expectedErr)
				}
			},
		},
		{
			name: "successful search: depth 1",
			testFunc: func(t *testing.T) {
				d, _ := newFakeDriverV1(t)
				diskSizeGB := int32(8)
				diskProperties := compute.DiskProperties{
					DiskSizeGB: &diskSizeGB,
				}
				disk := compute.Disk{
					DiskProperties: &diskProperties,
				}
				d.getCloud().DisksClient.(*mockdiskclient.MockInterface).EXPECT().Get(gomock.Any(), gomock.Any(), gomock.Any(), gomock.Any()).Return(disk, nil).AnyTimes()
				size, _ := d.GetSourceDiskSize(context.Background(), "", "test-rg", "test-disk", 0, 1)
				expectedOutput := diskSizeGB
				if *size != expectedOutput {
					t.Errorf("actualOutput: (%v), expectedOutput: (%v)", *size, expectedOutput)
				}
			},
		},
		{
			name: "successful search: depth 2",
			testFunc: func(t *testing.T) {
				d, _ := newFakeDriverV1(t)
				diskSizeGB1 := int32(16)
				diskSizeGB2 := int32(8)
				sourceURI := "/subscriptions/xxxxxxxx/resourcegroups/test-rg/providers/microsoft.compute/disks/test-disk-1"
				creationData := compute.CreationData{
					CreateOption: "Copy",
					SourceURI:    &sourceURI,
				}
				diskProperties1 := compute.DiskProperties{
					CreationData: &creationData,
					DiskSizeGB:   &diskSizeGB1,
				}
				diskProperties2 := compute.DiskProperties{
					DiskSizeGB: &diskSizeGB2,
				}
				disk1 := compute.Disk{
					DiskProperties: &diskProperties1,
				}
				disk2 := compute.Disk{
					DiskProperties: &diskProperties2,
				}
				d.getCloud().DisksClient.(*mockdiskclient.MockInterface).EXPECT().Get(gomock.Any(), gomock.Any(), gomock.Any(), gomock.Any()).Return(disk1, nil).Return(disk2, nil).AnyTimes()
				size, _ := d.GetSourceDiskSize(context.Background(), "", "test-rg", "test-disk-1", 0, 2)
				expectedOutput := diskSizeGB2
				if *size != expectedOutput {
					t.Errorf("actualOutput: (%v), expectedOutput: (%v)", *size, expectedOutput)
				}
			},
		},
	}
	for _, tc := range testCases {
		t.Run(tc.name, tc.testFunc)
	}
}

func getFakeDriverWithKubeClient(t *testing.T) FakeDriver {
	d, _ := NewFakeDriver(t)
	ctrl := gomock.NewController(t)
	defer ctrl.Finish()
	corev1 := mockcorev1.NewMockInterface(ctrl)
	persistentvolume := mockpersistentvolume.NewMockInterface(ctrl)
	d.getCloud().KubeClient = mockkubeclient.NewMockInterface(ctrl)
	d.getCloud().KubeClient.(*mockkubeclient.MockInterface).EXPECT().CoreV1().Return(corev1).AnyTimes()
	d.getCloud().KubeClient.CoreV1().(*mockcorev1.MockInterface).EXPECT().PersistentVolumes().Return(persistentvolume).AnyTimes()
	return d
}<|MERGE_RESOLUTION|>--- conflicted
+++ resolved
@@ -24,14 +24,9 @@
 	"testing"
 
 	"github.com/Azure/azure-sdk-for-go/services/compute/mgmt/2022-03-01/compute"
-<<<<<<< HEAD
 	azautorest "github.com/Azure/go-autorest/autorest/azure"
 	"github.com/Azure/go-autorest/autorest/date"
 	autorestmocks "github.com/Azure/go-autorest/autorest/mocks"
-	"github.com/Azure/go-autorest/autorest/to"
-=======
-	"github.com/Azure/go-autorest/autorest/date"
->>>>>>> 9690bc42
 	"github.com/container-storage-interface/spec/lib/go/csi"
 	"github.com/golang/mock/gomock"
 	"github.com/stretchr/testify/assert"
@@ -446,7 +441,6 @@
 			},
 		},
 		{
-<<<<<<< HEAD
 			name: "advanced perfProfile fails if no device settings provided",
 			testFunc: func(t *testing.T) {
 				d, _ := NewFakeDriver(t)
@@ -557,26 +551,6 @@
 					if !testutil.IsErrorEquivalent(err, expectedErr) {
 						t.Errorf("actualErr: (%v), expectedErr: (%v)", err, expectedErr)
 					}
-=======
-			name: "[Failure] advanced perfProfile fails if no device settings provided",
-			testFunc: func(t *testing.T) {
-				d, _ := NewFakeDriver(t)
-				d.setPerfOptimizationEnabled(true)
-				stdCapacityRangetest := &csi.CapacityRange{
-					RequiredBytes: volumehelper.GiBToBytes(10),
-					LimitBytes:    volumehelper.GiBToBytes(15),
-				}
-				req := &csi.CreateVolumeRequest{
-					Name:               testVolumeName,
-					VolumeCapabilities: stdVolumeCapabilities,
-					CapacityRange:      stdCapacityRangetest,
-					Parameters:         map[string]string{"perfProfile": "advanced"},
-				}
-				_, err := d.CreateVolume(context.Background(), req)
-				expectedErr := status.Error(codes.InvalidArgument, "AreDeviceSettingsValid: No deviceSettings passed")
-				if !reflect.DeepEqual(err, expectedErr) {
-					t.Errorf("actualErr: (%v), expectedErr: (%v)", err, expectedErr)
->>>>>>> 9690bc42
 				}
 			},
 		},
@@ -849,24 +823,20 @@
 				dataDisks[0] = compute.DataDisk{Lun: pointer.Int32(int32(0)), Name: &testVolumeName}
 				vm.StorageProfile.DataDisks = &dataDisks
 				mockVMsClient := d.getCloud().VirtualMachinesClient.(*mockvmclient.MockInterface)
-<<<<<<< HEAD
 				mockVMsClient.EXPECT().Get(gomock.Any(), gomock.Any(), gomock.Any(), gomock.Any()).
 					Return(vm, nil).
 					AnyTimes()
 				mockVMsClient.EXPECT().UpdateAsync(gomock.Any(), gomock.Any(), gomock.Any(), gomock.Any(), gomock.Any()).
 					DoAndReturn(func(ctx context.Context, resourceGroupName string, VMName string, parameters compute.VirtualMachineUpdate, source string) (*azautorest.Future, *retry.Error) {
-						fut, _ := azautorest.NewFutureFromResponse(autorestmocks.NewResponseWithStatus("OK", 200))
+						resp := autorestmocks.NewResponseWithStatus("OK", 200)
+						defer resp.Body.Close()
+						fut, _ := azautorest.NewFutureFromResponse(resp)
 						return &fut, nil
 					}).
 					AnyTimes()
 				mockVMsClient.EXPECT().WaitForUpdateResult(gomock.Any(), gomock.Any(), gomock.Any(), gomock.Any()).
 					Return(nil, &retry.Error{RawError: fmt.Errorf("error")}).
 					AnyTimes()
-=======
-				mockVMsClient.EXPECT().Get(gomock.Any(), gomock.Any(), gomock.Any(), gomock.Any()).Return(vm, nil).AnyTimes()
-				mockVMsClient.EXPECT().Update(gomock.Any(), gomock.Any(), gomock.Any(), gomock.Any(), gomock.Any()).Return(nil, &retry.Error{RawError: fmt.Errorf("error")}).AnyTimes()
-				mockVMsClient.EXPECT().UpdateAsync(gomock.Any(), gomock.Any(), gomock.Any(), gomock.Any(), gomock.Any()).Return(nil, &retry.Error{RawError: fmt.Errorf("error")}).AnyTimes()
->>>>>>> 9690bc42
 				expectedErr := status.Errorf(codes.Internal, "update instance \"unit-test-node\" failed with Retriable: false, RetryAfter: 0s, HTTPStatusCode: 0, RawError: error")
 				_, err := d.ControllerPublishVolume(context.Background(), req)
 				if !reflect.DeepEqual(err, expectedErr) {
