/*
Copyright 2021 The Kubernetes Authors.

Licensed under the Apache License, Version 2.0 (the "License");
you may not use this file except in compliance with the License.
You may obtain a copy of the License at

    http://www.apache.org/licenses/LICENSE-2.0

Unless required by applicable law or agreed to in writing, software
distributed under the License is distributed on an "AS IS" BASIS,
WITHOUT WARRANTIES OR CONDITIONS OF ANY KIND, either express or implied.
See the License for the specific language governing permissions and
limitations under the License.
*/

package provider

//go:generate sh -c "mockgen -destination=$GOPATH/src/sigs.k8s.io/cloud-provider-azure/pkg/provider/azure_mock_loadbalancer_backendpool.go -source=$GOPATH/src/sigs.k8s.io/cloud-provider-azure/pkg/provider/azure_loadbalancer_backendpool.go -package=provider BackendPool"

import (
	"errors"
	"fmt"
	"strings"

	"github.com/Azure/azure-sdk-for-go/services/network/mgmt/2021-02-01/network"
	"github.com/Azure/go-autorest/autorest/to"

	v1 "k8s.io/api/core/v1"
	"k8s.io/apimachinery/pkg/util/sets"
	cloudprovider "k8s.io/cloud-provider"
	"k8s.io/klog/v2"
	utilnet "k8s.io/utils/net"

	"sigs.k8s.io/cloud-provider-azure/pkg/consts"
)

type BackendPool interface {
	// EnsureHostsInPool ensures the nodes join the backend pool of the load balancer
	EnsureHostsInPool(service *v1.Service, nodes []*v1.Node, backendPoolID, vmSetName, clusterName, lbName string, backendPool network.BackendAddressPool) error

	// CleanupVMSetFromBackendPoolByCondition removes nodes of the unwanted vmSet from the lb backend pool.
	// This is needed in two scenarios:
	// 1. When migrating from single SLB to multiple SLBs, the existing
	// SLB's backend pool contains nodes from different agent pools, while we only want the
	// nodes from the primary agent pool to join the backend pool.
	// 2. When migrating from dedicated SLB to shared SLB (or vice versa), we should move the vmSet from
	// one SLB to another one.
	CleanupVMSetFromBackendPoolByCondition(slb *network.LoadBalancer, service *v1.Service, nodes []*v1.Node, clusterName string, shouldRemoveVMSetFromSLB func(string) bool) (*network.LoadBalancer, error)

	// ReconcileBackendPools creates the inbound backend pool if it is not existed, and removes nodes that are supposed to be
	// excluded from the load balancers.
	ReconcileBackendPools(clusterName string, service *v1.Service, lb *network.LoadBalancer) (bool, bool, error)
<<<<<<< HEAD
=======

	// GetBackendPrivateIPs returns the private IPs of LoadBalancer's backend pool
	GetBackendPrivateIPs(clusterName string, service *v1.Service, lb *network.LoadBalancer) ([]string, []string)
>>>>>>> d0b8ec9d
}

type backendPoolTypeNodeIPConfig struct {
	*Cloud
}

func newBackendPoolTypeNodeIPConfig(c *Cloud) BackendPool {
	return &backendPoolTypeNodeIPConfig{c}
}

func (bc *backendPoolTypeNodeIPConfig) EnsureHostsInPool(service *v1.Service, nodes []*v1.Node, backendPoolID, vmSetName, clusterName, lbName string, backendPool network.BackendAddressPool) error {
	return bc.VMSet.EnsureHostsInPool(service, nodes, backendPoolID, vmSetName)
}

func (bc *backendPoolTypeNodeIPConfig) CleanupVMSetFromBackendPoolByCondition(slb *network.LoadBalancer, service *v1.Service, nodes []*v1.Node, clusterName string, shouldRemoveVMSetFromSLB func(string) bool) (*network.LoadBalancer, error) {
	lbBackendPoolName := getBackendPoolName(clusterName, service)
	lbResourceGroup := bc.getLoadBalancerResourceGroup()
	lbBackendPoolID := bc.getBackendPoolID(to.String(slb.Name), lbResourceGroup, lbBackendPoolName)
	newBackendPools := make([]network.BackendAddressPool, 0)
	if slb.LoadBalancerPropertiesFormat != nil && slb.BackendAddressPools != nil {
		newBackendPools = *slb.BackendAddressPools
	}
	vmSetNameToBackendIPConfigurationsToBeDeleted := make(map[string][]network.InterfaceIPConfiguration)

	for j, bp := range newBackendPools {
		if strings.EqualFold(to.String(bp.Name), lbBackendPoolName) {
			klog.V(2).Infof("bc.CleanupVMSetFromBackendPoolByCondition: checking the backend pool %s from standard load balancer %s", to.String(bp.Name), to.String(slb.Name))
			if bp.BackendAddressPoolPropertiesFormat != nil && bp.BackendIPConfigurations != nil {
				for i := len(*bp.BackendIPConfigurations) - 1; i >= 0; i-- {
					ipConf := (*bp.BackendIPConfigurations)[i]
					ipConfigID := to.String(ipConf.ID)
					_, vmSetName, err := bc.VMSet.GetNodeNameByIPConfigurationID(ipConfigID)
					if err != nil && !errors.Is(err, cloudprovider.InstanceNotFound) {
						return nil, err
					}

					if shouldRemoveVMSetFromSLB(vmSetName) {
						klog.V(2).Infof("bc.CleanupVMSetFromBackendPoolByCondition: found unwanted vmSet %s, decouple it from the LB", vmSetName)
						// construct a backendPool that only contains the IP config of the node to be deleted
						interfaceIPConfigToBeDeleted := network.InterfaceIPConfiguration{
							ID: to.StringPtr(ipConfigID),
						}
						vmSetNameToBackendIPConfigurationsToBeDeleted[vmSetName] = append(vmSetNameToBackendIPConfigurationsToBeDeleted[vmSetName], interfaceIPConfigToBeDeleted)
						*bp.BackendIPConfigurations = append((*bp.BackendIPConfigurations)[:i], (*bp.BackendIPConfigurations)[i+1:]...)
					}
				}
			}

			newBackendPools[j] = bp
			break
		}
	}

	for vmSetName := range vmSetNameToBackendIPConfigurationsToBeDeleted {
		backendIPConfigurationsToBeDeleted := vmSetNameToBackendIPConfigurationsToBeDeleted[vmSetName]
		backendpoolToBeDeleted := &[]network.BackendAddressPool{
			{
				ID: to.StringPtr(lbBackendPoolID),
				BackendAddressPoolPropertiesFormat: &network.BackendAddressPoolPropertiesFormat{
					BackendIPConfigurations: &backendIPConfigurationsToBeDeleted,
				},
			},
		}
		// decouple the backendPool from the node
		err := bc.VMSet.EnsureBackendPoolDeleted(service, lbBackendPoolID, vmSetName, backendpoolToBeDeleted, true)
		if err != nil {
			return nil, err
		}
		slb.BackendAddressPools = &newBackendPools
		// Proactively disable the etag to prevent etag mismatch error when putting lb later.
		// This could happen because when we remove the hosts from the lb, the nrp
		// would put the lb to remove the backend references as well.
		slb.Etag = nil
	}

	return slb, nil
}

func (bc *backendPoolTypeNodeIPConfig) ReconcileBackendPools(clusterName string, service *v1.Service, lb *network.LoadBalancer) (bool, bool, error) {
	var newBackendPools []network.BackendAddressPool
	var err error
	if lb.BackendAddressPools != nil {
		newBackendPools = *lb.BackendAddressPools
	}

	foundBackendPool := false
	changed := false
	lbName := *lb.Name

	serviceName := getServiceName(service)
	lbBackendPoolName := getBackendPoolName(clusterName, service)
	lbBackendPoolID := bc.getBackendPoolID(lbName, bc.getLoadBalancerResourceGroup(), lbBackendPoolName)
	vmSetName := bc.mapLoadBalancerNameToVMSet(lbName, clusterName)
	isBackendPoolPreConfigured := bc.isBackendPoolPreConfigured(service)

	for i := len(newBackendPools) - 1; i >= 0; i-- {
		bp := newBackendPools[i]
		if strings.EqualFold(*bp.Name, lbBackendPoolName) {
			klog.V(10).Infof("bc.ReconcileBackendPools for service (%s): lb backendpool - found wanted backendpool. not adding anything", serviceName)
			foundBackendPool = true

			// Don't bother to remove unused nodeIPConfiguration if backend pool is pre configured
			if isBackendPoolPreConfigured {
				break
			}

			// If the LB backend pool type is configured from nodeIP or podIP
			// to nodeIPConfiguration, we need to decouple the VM NICs from the LB
			// before attaching nodeIPs/podIPs to the LB backend pool.
			if bp.BackendAddressPoolPropertiesFormat != nil &&
				bp.LoadBalancerBackendAddresses != nil &&
				len(*bp.LoadBalancerBackendAddresses) > 0 {
				if removeNodeIPAddressesFromBackendPool(bp, []string{}, true) {
					bp.Etag = nil
					if err := bc.CreateOrUpdateLBBackendPool(lbName, bp); err != nil {
						klog.Errorf("bc.ReconcileBackendPools for service (%s): failed to cleanup IP based backend pool %s: %s", serviceName, lbBackendPoolName, err.Error())
						return false, false, fmt.Errorf("bc.ReconcileBackendPools for service (%s): failed to cleanup IP based backend pool %s: %w", serviceName, lbBackendPoolName, err)
					}
					newBackendPools[i] = bp
					lb.BackendAddressPools = &newBackendPools
					lb.Etag = nil
				}
			}

			var backendIPConfigurationsToBeDeleted []network.InterfaceIPConfiguration
			if bp.BackendAddressPoolPropertiesFormat != nil && bp.BackendIPConfigurations != nil {
				for _, ipConf := range *bp.BackendIPConfigurations {
					ipConfID := to.String(ipConf.ID)
					nodeName, _, err := bc.VMSet.GetNodeNameByIPConfigurationID(ipConfID)
					if err != nil && !errors.Is(err, cloudprovider.InstanceNotFound) {
						return false, false, err
					}

					// If a node is not supposed to be included in the LB, it
					// would not be in the `nodes` slice. We need to check the nodes that
					// have been added to the LB's backendpool, find the unwanted ones and
					// delete them from the pool.
					shouldExcludeLoadBalancer, err := bc.ShouldNodeExcludedFromLoadBalancer(nodeName)
					if err != nil {
						klog.Errorf("bc.ReconcileBackendPools: ShouldNodeExcludedFromLoadBalancer(%s) failed with error: %v", nodeName, err)
						return false, false, err
					}
					if shouldExcludeLoadBalancer {
						klog.V(2).Infof("bc.ReconcileBackendPools for service (%s): lb backendpool - found unwanted node %s, decouple it from the LB %s", serviceName, nodeName, lbName)
						// construct a backendPool that only contains the IP config of the node to be deleted
						backendIPConfigurationsToBeDeleted = append(backendIPConfigurationsToBeDeleted, network.InterfaceIPConfiguration{ID: to.StringPtr(ipConfID)})
					}
				}
			}
			if len(backendIPConfigurationsToBeDeleted) > 0 {
				backendpoolToBeDeleted := &[]network.BackendAddressPool{
					{
						ID: to.StringPtr(lbBackendPoolID),
						BackendAddressPoolPropertiesFormat: &network.BackendAddressPoolPropertiesFormat{
							BackendIPConfigurations: &backendIPConfigurationsToBeDeleted,
						},
					},
				}
				// decouple the backendPool from the node
				err = bc.VMSet.EnsureBackendPoolDeleted(service, lbBackendPoolID, vmSetName, backendpoolToBeDeleted, false)
				if err != nil {
					return false, false, err
				}
			}
			break
		} else {
			klog.V(10).Infof("bc.ReconcileBackendPools for service (%s): lb backendpool - found unmanaged backendpool %s", serviceName, *bp.Name)
		}
	}

	if !foundBackendPool {
		isBackendPoolPreConfigured = newBackendPool(lb, isBackendPoolPreConfigured, bc.PreConfiguredBackendPoolLoadBalancerTypes, getServiceName(service), getBackendPoolName(clusterName, service))
		changed = true
	}

	return isBackendPoolPreConfigured, changed, err
}

<<<<<<< HEAD
=======
func (bc *backendPoolTypeNodeIPConfig) GetBackendPrivateIPs(clusterName string, service *v1.Service, lb *network.LoadBalancer) ([]string, []string) {
	serviceName := getServiceName(service)
	lbBackendPoolName := getBackendPoolName(clusterName, service)
	if lb.LoadBalancerPropertiesFormat == nil || lb.LoadBalancerPropertiesFormat.BackendAddressPools == nil {
		return nil, nil
	}

	backendPrivateIPv4s, backendPrivateIPv6s := sets.NewString(), sets.NewString()
	for _, bp := range *lb.BackendAddressPools {
		if strings.EqualFold(to.String(bp.Name), lbBackendPoolName) {
			klog.V(10).Infof("bc.GetBackendPrivateIPs for service (%s): found wanted backendpool %s", serviceName, to.String(bp.Name))
			if bp.BackendAddressPoolPropertiesFormat != nil && bp.BackendIPConfigurations != nil {
				for _, backendIPConfig := range *bp.BackendIPConfigurations {
					ipConfigID := to.String(backendIPConfig.ID)
					nodeName, _, err := bc.VMSet.GetNodeNameByIPConfigurationID(ipConfigID)
					if err != nil {
						klog.Errorf("bc.GetBackendPrivateIPs for service (%s): GetNodeNameByIPConfigurationID failed with error: %v", serviceName, err)
						continue
					}
					privateIPsSet, ok := bc.nodePrivateIPs[nodeName]
					if !ok {
						klog.Warningf("bc.GetBackendPrivateIPs for service (%s): failed to get private IPs of node %s", serviceName, nodeName)
						continue
					}
					privateIPs := privateIPsSet.List()
					for _, ip := range privateIPs {
						klog.V(2).Infof("bc.GetBackendPrivateIPs for service (%s): lb backendpool - found private IPs %s of node %s", serviceName, ip, nodeName)
						if utilnet.IsIPv4String(ip) {
							backendPrivateIPv4s.Insert(ip)
						} else {
							backendPrivateIPv6s.Insert(ip)
						}
					}
				}
			}
		} else {
			klog.V(10).Infof("bc.GetBackendPrivateIPs for service (%s): found unmanaged backendpool %s", serviceName, to.String(bp.Name))
		}
	}
	return backendPrivateIPv4s.List(), backendPrivateIPv6s.List()
}

>>>>>>> d0b8ec9d
type backendPoolTypeNodeIP struct {
	*Cloud
}

func newBackendPoolTypeNodeIP(c *Cloud) BackendPool {
	return &backendPoolTypeNodeIP{c}
}

func (bi *backendPoolTypeNodeIP) EnsureHostsInPool(service *v1.Service, nodes []*v1.Node, backendPoolID, vmSetName, clusterName, lbName string, backendPool network.BackendAddressPool) error {
	vnetResourceGroup := bi.ResourceGroup
	if len(bi.VnetResourceGroup) > 0 {
		vnetResourceGroup = bi.VnetResourceGroup
	}
	vnetID := fmt.Sprintf("/subscriptions/%s/resourceGroups/%s/providers/Microsoft.Network/virtualNetworks/%s", bi.SubscriptionID, vnetResourceGroup, bi.VnetName)

	changed := false
	numOfAdd := 0
	lbBackendPoolName := getBackendPoolName(clusterName, service)
	if strings.EqualFold(to.String(backendPool.Name), lbBackendPoolName) &&
		backendPool.BackendAddressPoolPropertiesFormat != nil {
		if backendPool.LoadBalancerBackendAddresses == nil {
			lbBackendPoolAddresses := make([]network.LoadBalancerBackendAddress, 0)
			backendPool.LoadBalancerBackendAddresses = &lbBackendPoolAddresses
		}

		existingIPs := sets.NewString()
		for _, loadBalancerBackendAddress := range *backendPool.LoadBalancerBackendAddresses {
			if loadBalancerBackendAddress.LoadBalancerBackendAddressPropertiesFormat != nil &&
				loadBalancerBackendAddress.IPAddress != nil {
				klog.V(4).Infof("bi.EnsureHostsInPool: found existing IP %s in the backend pool %s", to.String(loadBalancerBackendAddress.IPAddress), lbBackendPoolName)
				existingIPs.Insert(to.String(loadBalancerBackendAddress.IPAddress))
			}
		}

		for _, node := range nodes {
			if isControlPlaneNode(node) {
				klog.V(4).Infof("bi.EnsureHostsInPool: skipping control plane node %s", node.Name)
				continue
			}

			var err error
			shouldSkip := false
			useSingleSLB := strings.EqualFold(bi.LoadBalancerSku, consts.LoadBalancerSkuStandard) && !bi.EnableMultipleStandardLoadBalancers
			if !useSingleSLB {
				vmSetName, err = bi.VMSet.GetNodeVMSetName(node)
				if err != nil {
					klog.Errorf("bi.EnsureHostsInPool: failed to get vmSet name by node name: %s", err.Error())
					return err
				}

				if !strings.EqualFold(vmSetName, bi.mapLoadBalancerNameToVMSet(lbName, clusterName)) {
					shouldSkip = true

					lbNamePrefix := strings.TrimSuffix(lbName, consts.InternalLoadBalancerNameSuffix)
					if strings.EqualFold(lbNamePrefix, clusterName) &&
						strings.EqualFold(bi.LoadBalancerSku, consts.LoadBalancerSkuStandard) &&
						bi.getVMSetNamesSharingPrimarySLB().Has(vmSetName) {
						klog.V(4).Infof("bi.EnsureHostsInPool: the node %s in VMSet %s is supposed to share the primary SLB", node.Name, vmSetName)
						shouldSkip = false
					}
				}
			}
			if shouldSkip {
				klog.V(4).Infof("bi.EnsureHostsInPool: skipping attaching node %s to lb %s, because the vmSet of the node is %s", node.Name, lbName, vmSetName)
				continue
			}

			privateIP := getNodePrivateIPAddress(service, node)
			if !existingIPs.Has(privateIP) {
				name := node.Name
				if utilnet.IsIPv6String(privateIP) {
					name = fmt.Sprintf("%s-ipv6", name)
				}

				klog.V(6).Infof("bi.EnsureHostsInPool: adding %s with ip address %s", name, privateIP)
				*backendPool.LoadBalancerBackendAddresses = append(*backendPool.LoadBalancerBackendAddresses, network.LoadBalancerBackendAddress{
					Name: to.StringPtr(name),
					LoadBalancerBackendAddressPropertiesFormat: &network.LoadBalancerBackendAddressPropertiesFormat{
						IPAddress:      to.StringPtr(privateIP),
						VirtualNetwork: &network.SubResource{ID: to.StringPtr(vnetID)},
					},
				})
				numOfAdd++
				changed = true
			}
		}
	}
	if changed {
		klog.V(2).Infof("bi.EnsureHostsInPool: updating backend pool %s of load balancer %s to add %d nodes", lbBackendPoolName, lbName, numOfAdd)
		if err := bi.CreateOrUpdateLBBackendPool(lbName, backendPool); err != nil {
			return fmt.Errorf("bi.EnsureHostsInPool: failed to update backend pool %s: %w", lbBackendPoolName, err)
		}
	}

	return nil
}

func (bi *backendPoolTypeNodeIP) CleanupVMSetFromBackendPoolByCondition(slb *network.LoadBalancer, service *v1.Service, nodes []*v1.Node, clusterName string, shouldRemoveVMSetFromSLB func(string) bool) (*network.LoadBalancer, error) {
	lbBackendPoolName := getBackendPoolName(clusterName, service)
	newBackendPools := make([]network.BackendAddressPool, 0)
	if slb.LoadBalancerPropertiesFormat != nil && slb.BackendAddressPools != nil {
		newBackendPools = *slb.BackendAddressPools
	}

	var updatedPrivateIPs bool
	for j, bp := range newBackendPools {
		if strings.EqualFold(to.String(bp.Name), lbBackendPoolName) {
			klog.V(2).Infof("bi.CleanupVMSetFromBackendPoolByCondition: checking the backend pool %s from standard load balancer %s", to.String(bp.Name), to.String(slb.Name))
			vmIPsToBeDeleted := sets.NewString()
			for _, node := range nodes {
				vmSetName, err := bi.VMSet.GetNodeVMSetName(node)
				if err != nil {
					return nil, err
				}

				if shouldRemoveVMSetFromSLB(vmSetName) {
					privateIP := getNodePrivateIPAddress(service, node)
					klog.V(4).Infof("bi.CleanupVMSetFromBackendPoolByCondition: removing ip %s from the backend pool %s", privateIP, lbBackendPoolName)
					vmIPsToBeDeleted.Insert(privateIP)
				}
			}

			if bp.BackendAddressPoolPropertiesFormat != nil && bp.LoadBalancerBackendAddresses != nil {
				for i := len(*bp.LoadBalancerBackendAddresses) - 1; i >= 0; i-- {
					if (*bp.LoadBalancerBackendAddresses)[i].LoadBalancerBackendAddressPropertiesFormat != nil &&
						vmIPsToBeDeleted.Has(to.String((*bp.LoadBalancerBackendAddresses)[i].IPAddress)) {
						*bp.LoadBalancerBackendAddresses = append((*bp.LoadBalancerBackendAddresses)[:i], (*bp.LoadBalancerBackendAddresses)[i+1:]...)
						updatedPrivateIPs = true
					}
				}
			}

			newBackendPools[j] = bp
			break
		}
	}
	if updatedPrivateIPs {
		klog.V(2).Infof("bi.CleanupVMSetFromBackendPoolByCondition: updating lb %s since there are private IP updates", to.String(slb.Name))
		slb.BackendAddressPools = &newBackendPools

		for _, backendAddressPool := range *slb.BackendAddressPools {
			if strings.EqualFold(lbBackendPoolName, to.String(backendAddressPool.Name)) {
				if err := bi.CreateOrUpdateLBBackendPool(to.String(slb.Name), backendAddressPool); err != nil {
					return nil, fmt.Errorf("bi.CleanupVMSetFromBackendPoolByCondition: failed to create or update backend pool %s: %w", lbBackendPoolName, err)
				}
			}
		}
	}

	return slb, nil
}

func (bi *backendPoolTypeNodeIP) ReconcileBackendPools(clusterName string, service *v1.Service, lb *network.LoadBalancer) (bool, bool, error) {
	var newBackendPools []network.BackendAddressPool
	if lb.BackendAddressPools != nil {
		newBackendPools = *lb.BackendAddressPools
	}

	foundBackendPool := false
	changed := false
	lbName := *lb.Name
	serviceName := getServiceName(service)
	lbBackendPoolName := getBackendPoolName(clusterName, service)
	vmSetName := bi.mapLoadBalancerNameToVMSet(lbName, clusterName)
	lbBackendPoolID := bi.getBackendPoolID(to.String(lb.Name), bi.getLoadBalancerResourceGroup(), getBackendPoolName(clusterName, service))
	isBackendPoolPreConfigured := bi.isBackendPoolPreConfigured(service)

	for i := len(newBackendPools) - 1; i >= 0; i-- {
		bp := newBackendPools[i]
		if strings.EqualFold(*bp.Name, lbBackendPoolName) {
			klog.V(10).Infof("bi.ReconcileBackendPools for service (%s): found wanted backendpool. not adding anything", serviceName)
			foundBackendPool = true

			// Don't bother to remove unused nodeIP if backend pool is pre configured
			if isBackendPoolPreConfigured {
				break
			}

			// If the LB backend pool type is configured from nodeIPConfiguration
			// to nodeIP, we need to decouple the VM NICs from the LB
			// before attaching nodeIPs/podIPs to the LB backend pool.
			if bp.BackendAddressPoolPropertiesFormat != nil &&
				bp.BackendIPConfigurations != nil &&
				len(*bp.BackendIPConfigurations) > 0 {
				klog.V(2).Infof("bi.ReconcileBackendPools for service (%s): ensuring the LB is decoupled from the VMSet", serviceName)
				if err := bi.VMSet.EnsureBackendPoolDeleted(service, lbBackendPoolID, vmSetName, lb.BackendAddressPools, true); err != nil {
					klog.Errorf("bi.ReconcileBackendPools for service (%s): failed to EnsureBackendPoolDeleted: %s", serviceName, err.Error())
					return false, false, err
				}
				newBackendPools[i].BackendAddressPoolPropertiesFormat.LoadBalancerBackendAddresses = &[]network.LoadBalancerBackendAddress{}
				newBackendPools[i].BackendAddressPoolPropertiesFormat.BackendIPConfigurations = &[]network.InterfaceIPConfiguration{}
				newBackendPools[i].Etag = nil
				lb.Etag = nil
				break
			}

			var nodeIPAddressesToBeDeleted []string
			for nodeName := range bi.excludeLoadBalancerNodes {
				for ip := range bi.nodePrivateIPs[nodeName] {
					klog.V(2).Infof("bi.ReconcileBackendPools for service (%s): found unwanted node private IP %s, decoupling it from the LB %s", serviceName, ip, lbName)
					nodeIPAddressesToBeDeleted = append(nodeIPAddressesToBeDeleted, ip)
				}
			}
			if len(nodeIPAddressesToBeDeleted) > 0 {
				updated := removeNodeIPAddressesFromBackendPool(bp, nodeIPAddressesToBeDeleted, false)
				if updated {
					(*lb.BackendAddressPools)[i] = bp
					if err := bi.CreateOrUpdateLBBackendPool(lbName, bp); err != nil {
						return false, false, fmt.Errorf("bi.ReconcileBackendPools for service (%s): lb backendpool - failed to update backend pool %s for load balancer %s: %w", serviceName, lbBackendPoolName, lbName, err)
					}
				}
			}
			break
		} else {
			klog.V(10).Infof("bi.ReconcileBackendPools for service (%s): found unmanaged backendpool %s", serviceName, *bp.Name)
		}
	}

	if !foundBackendPool {
		isBackendPoolPreConfigured = newBackendPool(lb, isBackendPoolPreConfigured, bi.PreConfiguredBackendPoolLoadBalancerTypes, getServiceName(service), getBackendPoolName(clusterName, service))
		changed = true
	}

	return isBackendPoolPreConfigured, changed, nil
}

<<<<<<< HEAD
=======
func (bi *backendPoolTypeNodeIP) GetBackendPrivateIPs(clusterName string, service *v1.Service, lb *network.LoadBalancer) ([]string, []string) {
	serviceName := getServiceName(service)
	lbBackendPoolName := getBackendPoolName(clusterName, service)
	if lb.LoadBalancerPropertiesFormat == nil || lb.LoadBalancerPropertiesFormat.BackendAddressPools == nil {
		return nil, nil
	}

	backendPrivateIPv4s, backendPrivateIPv6s := sets.NewString(), sets.NewString()
	for _, bp := range *lb.BackendAddressPools {
		if strings.EqualFold(to.String(bp.Name), lbBackendPoolName) {
			klog.V(10).Infof("bi.GetBackendPrivateIPs for service (%s): found wanted backendpool %s", serviceName, to.String(bp.Name))
			if bp.BackendAddressPoolPropertiesFormat != nil && bp.LoadBalancerBackendAddresses != nil {
				for _, backendAddress := range *bp.LoadBalancerBackendAddresses {
					ipAddress := backendAddress.IPAddress
					if ipAddress != nil {
						klog.V(2).Infof("bi.GetBackendPrivateIPs for service (%s): lb backendpool - found private IP %q", serviceName, *ipAddress)
						if utilnet.IsIPv4String(*ipAddress) {
							backendPrivateIPv4s.Insert(*ipAddress)
						} else {
							backendPrivateIPv6s.Insert(*ipAddress)
						}
					} else {
						klog.V(4).Infof("bi.GetBackendPrivateIPs for service (%s): lb backendpool - found null private IP")
					}
				}
			}
		} else {
			klog.V(10).Infof("bi.GetBackendPrivateIPs for service (%s): found unmanaged backendpool %s", serviceName, to.String(bp.Name))
		}
	}
	return backendPrivateIPv4s.List(), backendPrivateIPv6s.List()
}

>>>>>>> d0b8ec9d
func newBackendPool(lb *network.LoadBalancer, isBackendPoolPreConfigured bool, preConfiguredBackendPoolLoadBalancerTypes, serviceName, lbBackendPoolName string) bool {
	if isBackendPoolPreConfigured {
		klog.V(2).Infof("newBackendPool for service (%s)(true): lb backendpool - PreConfiguredBackendPoolLoadBalancerTypes %s has been set but can not find corresponding backend pool, ignoring it",
			serviceName,
			preConfiguredBackendPoolLoadBalancerTypes)
		isBackendPoolPreConfigured = false
	}

	if lb.BackendAddressPools == nil {
		lb.BackendAddressPools = &[]network.BackendAddressPool{}
	}
	*lb.BackendAddressPools = append(*lb.BackendAddressPools, network.BackendAddressPool{
		Name:                               to.StringPtr(lbBackendPoolName),
		BackendAddressPoolPropertiesFormat: &network.BackendAddressPoolPropertiesFormat{},
	})

	return isBackendPoolPreConfigured
}

func removeNodeIPAddressesFromBackendPool(backendPool network.BackendAddressPool, nodeIPAddresses []string, removeAll bool) bool {
	changed := false
	nodeIPsSet := sets.NewString(nodeIPAddresses...)
	if backendPool.BackendAddressPoolPropertiesFormat != nil &&
		backendPool.LoadBalancerBackendAddresses != nil {
		for i := len(*backendPool.LoadBalancerBackendAddresses) - 1; i >= 0; i-- {
			if (*backendPool.LoadBalancerBackendAddresses)[i].LoadBalancerBackendAddressPropertiesFormat != nil {
				ipAddress := to.String((*backendPool.LoadBalancerBackendAddresses)[i].IPAddress)
				if ipAddress == "" {
					klog.V(4).Infof("removeNodeIPAddressFromBackendPool: LoadBalancerBackendAddress %s is not IP-based, skipping", to.String((*backendPool.LoadBalancerBackendAddresses)[i].Name))
					continue
				}
				if removeAll || nodeIPsSet.Has(ipAddress) {
					klog.V(4).Infof("removeNodeIPAddressFromBackendPool: removing %s from the backend pool %s", ipAddress, to.String(backendPool.Name))
					*backendPool.LoadBalancerBackendAddresses = append((*backendPool.LoadBalancerBackendAddresses)[:i], (*backendPool.LoadBalancerBackendAddresses)[i+1:]...)
					changed = true
				}
			}
		}
	}

	return changed
}<|MERGE_RESOLUTION|>--- conflicted
+++ resolved
@@ -23,7 +23,7 @@
 	"fmt"
 	"strings"
 
-	"github.com/Azure/azure-sdk-for-go/services/network/mgmt/2021-02-01/network"
+	"github.com/Azure/azure-sdk-for-go/services/network/mgmt/2021-08-01/network"
 	"github.com/Azure/go-autorest/autorest/to"
 
 	v1 "k8s.io/api/core/v1"
@@ -51,12 +51,9 @@
 	// ReconcileBackendPools creates the inbound backend pool if it is not existed, and removes nodes that are supposed to be
 	// excluded from the load balancers.
 	ReconcileBackendPools(clusterName string, service *v1.Service, lb *network.LoadBalancer) (bool, bool, error)
-<<<<<<< HEAD
-=======
 
 	// GetBackendPrivateIPs returns the private IPs of LoadBalancer's backend pool
 	GetBackendPrivateIPs(clusterName string, service *v1.Service, lb *network.LoadBalancer) ([]string, []string)
->>>>>>> d0b8ec9d
 }
 
 type backendPoolTypeNodeIPConfig struct {
@@ -235,8 +232,6 @@
 	return isBackendPoolPreConfigured, changed, err
 }
 
-<<<<<<< HEAD
-=======
 func (bc *backendPoolTypeNodeIPConfig) GetBackendPrivateIPs(clusterName string, service *v1.Service, lb *network.LoadBalancer) ([]string, []string) {
 	serviceName := getServiceName(service)
 	lbBackendPoolName := getBackendPoolName(clusterName, service)
@@ -279,7 +274,6 @@
 	return backendPrivateIPv4s.List(), backendPrivateIPv6s.List()
 }
 
->>>>>>> d0b8ec9d
 type backendPoolTypeNodeIP struct {
 	*Cloud
 }
@@ -506,8 +500,6 @@
 	return isBackendPoolPreConfigured, changed, nil
 }
 
-<<<<<<< HEAD
-=======
 func (bi *backendPoolTypeNodeIP) GetBackendPrivateIPs(clusterName string, service *v1.Service, lb *network.LoadBalancer) ([]string, []string) {
 	serviceName := getServiceName(service)
 	lbBackendPoolName := getBackendPoolName(clusterName, service)
@@ -541,7 +533,6 @@
 	return backendPrivateIPv4s.List(), backendPrivateIPv6s.List()
 }
 
->>>>>>> d0b8ec9d
 func newBackendPool(lb *network.LoadBalancer, isBackendPoolPreConfigured bool, preConfiguredBackendPoolLoadBalancerTypes, serviceName, lbBackendPoolName string) bool {
 	if isBackendPoolPreConfigured {
 		klog.V(2).Infof("newBackendPool for service (%s)(true): lb backendpool - PreConfiguredBackendPoolLoadBalancerTypes %s has been set but can not find corresponding backend pool, ignoring it",
