--- conflicted
+++ resolved
@@ -264,35 +264,18 @@
 	if err != nil {
 		return nil, err
 	}
-<<<<<<< HEAD
-	c.diskStateMap.Store(disk, "attaching")
-	defer c.diskStateMap.Delete(disk)
-	future, err := vmset.AttachDisk(ctx, nodeName, diskMap)
-=======
 
 	vmset, err := c.getNodeVMSet(nodeName, azcache.CacheReadTypeUnsafe)
->>>>>>> 9186f3f0
 	if err != nil {
 		return nil, err
 	}
 
-<<<<<<< HEAD
-	if async && c.diskOpRateLimiter.TryAccept() {
-		// unlock and wait for attach disk complete
-		unlock = true
-		c.lockMap.UnlockEntry(node)
-	} else {
-		klog.Warningf("azureDisk - switch to batch operation due to rate limited(async: %t), QPS: %f", async, c.diskOpRateLimiter.QPS())
-	}
-	resourceGroup, _, err := getInfoFromDiskURI(diskURI)
-=======
 	c.lockMap.LockEntry(string(nodeName))
 	defer c.lockMap.UnlockEntry(string(nodeName))
 
 	klog.V(2).Infof("azuredisk - trying to attach disks to node %q: %s", nodeName, diskMap)
 
 	future, err := vmset.AttachDisk(ctx, nodeName, diskMap)
->>>>>>> 9186f3f0
 	if err != nil {
 		return nil, err
 	}
@@ -376,29 +359,8 @@
 		return err
 	}
 
-<<<<<<< HEAD
-	klog.V(2).Infof("Trying to detach volume %q from node %q, diskMap: %s", diskURI, nodeName, diskMap)
-	if len(diskMap) > 0 {
-		c.diskStateMap.Store(disk, "detaching")
-		defer c.diskStateMap.Delete(disk)
-		if err = vmset.DetachDisk(ctx, nodeName, diskMap); err != nil {
-			if isInstanceNotFoundError(err) {
-				// if host doesn't exist, no need to detach
-				klog.Warningf("azureDisk - got InstanceNotFoundError(%v), DetachDisk(%s) will assume disk is already detached",
-					err, diskURI)
-				return nil
-			}
-		}
-	} else {
-		lun, _, errGetLun := c.GetDiskLun(diskName, diskURI, nodeName)
-		if errGetLun == nil || !strings.Contains(errGetLun.Error(), consts.CannotFindDiskLUN) {
-			return fmt.Errorf("disk(%s) is still attatched to node(%s) on lun(%d), error: %v", diskURI, nodeName, lun, errGetLun)
-		}
-	}
-=======
 	c.lockMap.LockEntry(string(nodeName))
 	defer c.lockMap.UnlockEntry(string(nodeName))
->>>>>>> 9186f3f0
 
 	klog.V(2).Infof("azuredisk - trying to detach disks from node %q: %s", nodeName, diskMap)
 
@@ -427,53 +389,6 @@
 	c.lockMap.LockEntry(node)
 	defer c.lockMap.UnlockEntry(node)
 	return vmset.UpdateVM(ctx, nodeName)
-<<<<<<< HEAD
-}
-
-func (c *controllerCommon) insertDetachDiskRequest(diskName, diskURI, nodeName string) error {
-	var diskMap map[string]string
-	detachDiskMapKey := nodeName + detachDiskMapKeySuffix
-	c.lockMap.LockEntry(detachDiskMapKey)
-	defer c.lockMap.UnlockEntry(detachDiskMapKey)
-	v, ok := c.detachDiskMap.Load(nodeName)
-	if ok {
-		if diskMap, ok = v.(map[string]string); !ok {
-			return fmt.Errorf("convert detachDiskMap failure on node(%s)", nodeName)
-		}
-	} else {
-		diskMap = make(map[string]string)
-		c.detachDiskMap.Store(nodeName, diskMap)
-	}
-	// insert detach disk request to queue
-	_, ok = diskMap[diskURI]
-	if ok {
-		klog.V(2).Infof("azureDisk - duplicated detach disk(%s) request on node(%s)", diskURI, nodeName)
-	} else {
-		diskMap[diskURI] = diskName
-	}
-	return nil
-}
-
-// clean up detach disk requests
-// return original detach disk requests
-func (c *controllerCommon) cleanDetachDiskRequests(nodeName string) (map[string]string, error) {
-	var diskMap map[string]string
-
-	detachDiskMapKey := nodeName + detachDiskMapKeySuffix
-	c.lockMap.LockEntry(detachDiskMapKey)
-	defer c.lockMap.UnlockEntry(detachDiskMapKey)
-	v, ok := c.detachDiskMap.Load(nodeName)
-	if !ok {
-		return diskMap, nil
-	}
-	if diskMap, ok = v.(map[string]string); !ok {
-		return diskMap, fmt.Errorf("convert detachDiskMap failure on node(%s)", nodeName)
-	}
-	// clean up original requests in disk map
-	c.detachDiskMap.Store(nodeName, make(map[string]string))
-	return diskMap, nil
-=======
->>>>>>> 9186f3f0
 }
 
 // getNodeDataDisks invokes vmSet interfaces to get data disks for the node.
